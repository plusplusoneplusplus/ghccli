--- conflicted
+++ resolved
@@ -1,10 +1,6 @@
 {
   "name": "@google/gemini-cli",
-<<<<<<< HEAD
-  "version": "0.1.17",
-=======
   "version": "0.1.18",
->>>>>>> ea96293e
   "description": "Gemini CLI",
   "repository": {
     "type": "git",
@@ -29,11 +25,7 @@
     "dist"
   ],
   "config": {
-<<<<<<< HEAD
-    "sandboxImageUri": "us-docker.pkg.dev/gemini-code-dev/gemini-cli/sandbox:0.1.17"
-=======
     "sandboxImageUri": "us-docker.pkg.dev/gemini-code-dev/gemini-cli/sandbox:0.1.18"
->>>>>>> ea96293e
   },
   "dependencies": {
     "@google/gemini-cli-core": "file:../core",
