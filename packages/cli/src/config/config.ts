/**
 * @license
 * Copyright 2025 Google LLC
 * SPDX-License-Identifier: Apache-2.0
 */

import * as fs from 'fs';
import * as path from 'path';
import { homedir } from 'node:os';
import yargs from 'yargs/yargs';
import { hideBin } from 'yargs/helpers';
import process from 'node:process';
import {
  Config,
  loadServerHierarchicalMemory,
  setGeminiMdFilename as setServerGeminiMdFilename,
  getCurrentGeminiMdFilename,
  ApprovalMode,
  DEFAULT_GEMINI_MODEL,
  DEFAULT_GEMINI_EMBEDDING_MODEL,
  DEFAULT_MEMORY_FILE_FILTERING_OPTIONS,
  FileDiscoveryService,
  TelemetryTarget,
  FileFilteringOptions,
  IdeClient,
  LogLevel,
  setGlobalLoggerConfig,
} from '@google/gemini-cli-core';
import { Settings } from './settings.js';

import { Extension, annotateActiveExtensions } from './extension.js';
import { getCliVersion } from '../utils/version.js';
import { loadSandboxConfig } from './sandboxConfig.js';

import { createLogger } from '@google/gemini-cli-core';

const logger = createLogger('CLI');

export interface CliArgs {
  // === CUSTOM WORKFLOW & AGENT CLI ARGS (GHCCLI Extensions) ===
  // Keep these at the top to minimize merge conflicts with upstream changes
  agent: string | undefined;
  outputLoggerFile: string | undefined;
  
  // === ORIGINAL GEMINI CLI ARGS ===
  model: string | undefined;
  sandbox: boolean | string | undefined;
  sandboxImage: string | undefined;
  debug: boolean | undefined;
  debugLevel: string | undefined;
  prompt: string | undefined;
  promptInteractive: string | undefined;
  allFiles: boolean | undefined;
  all_files: boolean | undefined;
  showMemoryUsage: boolean | undefined;
  show_memory_usage: boolean | undefined;
  yolo: boolean | undefined;
  telemetry: boolean | undefined;
  checkpointing: boolean | undefined;
  telemetryTarget: string | undefined;
  telemetryOtlpEndpoint: string | undefined;
  telemetryLogPrompts: boolean | undefined;
  telemetryOutfile: string | undefined;
  allowedMcpServerNames: string[] | undefined;
  experimentalAcp: boolean | undefined;
  extensions: string[] | undefined;
  listExtensions: boolean | undefined;
  ideMode?: boolean | undefined;
  ideModeFeature: boolean | undefined;
  proxy: string | undefined;
  includeDirectories: string[] | undefined;
}

export async function parseArguments(): Promise<CliArgs> {
  const yargsInstance = yargs(hideBin(process.argv))
    .scriptName('gemini')
    .usage(
      '$0 [options]',
      'Gemini CLI - Launch an interactive CLI, use -p/--prompt for non-interactive mode',
    )
    .option('model', {
      alias: 'm',
      type: 'string',
      description: `Model`,
      default: process.env.GEMINI_MODEL,
    })
    .option('prompt', {
      alias: 'p',
      type: 'string',
      description: 'Prompt. Appended to input on stdin (if any).',
    })
    .option('prompt-interactive', {
      alias: 'i',
      type: 'string',
      description:
        'Execute the provided prompt and continue in interactive mode',
    })
    .option('sandbox', {
      alias: 's',
      type: 'boolean',
      description: 'Run in sandbox?',
    })
    .option('sandbox-image', {
      type: 'string',
      description: 'Sandbox image URI.',
    })
    .option('debug', {
      alias: 'd',
      type: 'boolean',
      description: 'Run in debug mode?',
      default: false,
    })
    .option('debug-level', {
      type: 'string',
      choices: ['minimal', 'normal', 'verbose'],
      description: 'Set debug logging verbosity level',
      default: 'minimal',
    })
    .option('all-files', {
      alias: ['a'],
      type: 'boolean',
      description: 'Include ALL files in context?',
      default: false,
    })
    .option('all_files', {
      type: 'boolean',
      description: 'Include ALL files in context?',
      default: false,
    })
    .deprecateOption(
      'all_files',
      'Use --all-files instead. We will be removing --all_files in the coming weeks.',
    )
    .option('show-memory-usage', {
      type: 'boolean',
      description: 'Show memory usage in status bar',
      default: false,
    })
    .option('show_memory_usage', {
      type: 'boolean',
      description: 'Show memory usage in status bar',
      default: false,
    })
    .deprecateOption(
      'show_memory_usage',
      'Use --show-memory-usage instead. We will be removing --show_memory_usage in the coming weeks.',
    )
    .option('yolo', {
      alias: 'y',
      type: 'boolean',
      description:
        'Automatically accept all actions (aka YOLO mode, see https://www.youtube.com/watch?v=xvFZjo5PgG0 for more details)?',
      default: false,
    })
    .option('telemetry', {
      type: 'boolean',
      description:
        'Enable telemetry? This flag specifically controls if telemetry is sent. Other --telemetry-* flags set specific values but do not enable telemetry on their own.',
    })
    .option('telemetry-target', {
      type: 'string',
      choices: ['local', 'gcp'],
      description:
        'Set the telemetry target (local or gcp). Overrides settings files.',
    })
    .option('telemetry-otlp-endpoint', {
      type: 'string',
      description:
        'Set the OTLP endpoint for telemetry. Overrides environment variables and settings files.',
    })
    .option('telemetry-log-prompts', {
      type: 'boolean',
      description:
        'Enable or disable logging of user prompts for telemetry. Overrides settings files.',
    })
    .option('telemetry-outfile', {
      type: 'string',
      description: 'Redirect all telemetry output to the specified file.',
    })
    .option('checkpointing', {
      alias: 'c',
      type: 'boolean',
      description: 'Enables checkpointing of file edits',
      default: false,
    })
    .option('experimental-acp', {
      type: 'boolean',
      description: 'Starts the agent in ACP mode',
    })
    .option('allowed-mcp-server-names', {
      type: 'array',
      string: true,
      description: 'Allowed MCP server names',
    })
    .option('extensions', {
      alias: 'e',
      type: 'array',
      string: true,
      description:
        'A list of extensions to use. If not provided, all extensions are used.',
    })
    .option('list-extensions', {
      alias: 'l',
      type: 'boolean',
      description: 'List all available extensions and exit.',
    })
    .option('ide-mode-feature', {
      type: 'boolean',
      description: 'Run in IDE mode?',
    })
    .option('proxy', {
      type: 'string',
      description:
        'Proxy for gemini client, like schema://user:password@host:port',
    })
<<<<<<< HEAD
    .option('agent', {
      alias: 'g',
      type: 'string',
      description: 'Select the agent to launch',
    })
    .option('output-logger-file', {
      type: 'string',
      description: 'Custom file path for OpenAI API logging',
=======
    .option('include-directories', {
      type: 'array',
      string: true,
      description:
        'Additional directories to include in the workspace (comma-separated or multiple --include-directories)',
      coerce: (dirs: string[]) =>
        // Handle comma-separated values
        dirs.flatMap((dir) => dir.split(',').map((d) => d.trim())),
>>>>>>> d123b488
    })
    .version(await getCliVersion()) // This will enable the --version flag based on package.json
    .alias('v', 'version')
    .help()
    .alias('h', 'help')
    .strict()
    .check((argv) => {
      if (argv.prompt && argv.promptInteractive) {
        throw new Error(
          'Cannot use both --prompt (-p) and --prompt-interactive (-i) together',
        );
      }
      return true;
    });

  yargsInstance.wrap(yargsInstance.terminalWidth());
  const result = yargsInstance.parseSync();

  // The import format is now only controlled by settings.memoryImportFormat
  // We no longer accept it as a CLI argument
  return result as CliArgs;
}

// This function is now a thin wrapper around the server's implementation.
// It's kept in the CLI for now as App.tsx directly calls it for memory refresh.
// TODO: Consider if App.tsx should get memory via a server call or if Config should refresh itself.
export async function loadHierarchicalGeminiMemory(
  currentWorkingDirectory: string,
  debugMode: boolean,
  fileService: FileDiscoveryService,
  settings: Settings,
  extensionContextFilePaths: string[] = [],
  memoryImportFormat: 'flat' | 'tree' = 'tree',
  fileFilteringOptions?: FileFilteringOptions,
): Promise<{ memoryContent: string; fileCount: number }> {
  // FIX: Use real, canonical paths for a reliable comparison to handle symlinks.
  const realCwd = fs.realpathSync(path.resolve(currentWorkingDirectory));
  const realHome = fs.realpathSync(path.resolve(homedir()));
  const isHomeDirectory = realCwd === realHome;

  // If it is the home directory, pass an empty string to the core memory
  // function to signal that it should skip the workspace search.
  const effectiveCwd = isHomeDirectory ? '' : currentWorkingDirectory;

  if (debugMode) {
    logger.debug(
<<<<<<< HEAD
      `Delegating hierarchical memory load to server for CWD: ${currentWorkingDirectory}`,
=======
      `CLI: Delegating hierarchical memory load to server for CWD: ${currentWorkingDirectory} (memoryImportFormat: ${memoryImportFormat})`,
>>>>>>> d123b488
    );
  }

  // Directly call the server function with the corrected path.
  return loadServerHierarchicalMemory(
    effectiveCwd,
    debugMode,
    fileService,
    extensionContextFilePaths,
    memoryImportFormat,
    fileFilteringOptions,
    settings.memoryDiscoveryMaxDirs,
  );
}

export async function loadCliConfig(
  settings: Settings,
  extensions: Extension[],
  sessionId: string,
  argv: CliArgs,
): Promise<Config> {
  const debugMode =
    argv.debug ||
    [process.env.DEBUG, process.env.DEBUG_MODE].some(
      (v) => v === 'true' || v === '1',
<<<<<<< HEAD
    );

  // Determine debug level
  const debugLevel = (argv.debugLevel as LogLevel) || LogLevel.MINIMAL;
  
  // Determine if we're in non-interactive mode
  const isNonInteractive = !process.stdin.isTTY || !!argv.prompt;

  // Set up global logger configuration
  setGlobalLoggerConfig({
    debugEnabled: debugMode,
    debugLevel,
    isNonInteractive,
  });

=======
    ) ||
    false;
  const memoryImportFormat = settings.memoryImportFormat || 'tree';
>>>>>>> d123b488
  const ideMode =
    (argv.ideMode ?? settings.ideMode ?? false) &&
    process.env.TERM_PROGRAM === 'vscode';

  const ideModeFeature =
    (argv.ideModeFeature ?? settings.ideModeFeature ?? false) &&
    !process.env.SANDBOX;

  const ideClient = IdeClient.getInstance(ideMode && ideModeFeature);

  const allExtensions = annotateActiveExtensions(
    extensions,
    argv.extensions || [],
  );

  const activeExtensions = extensions.filter(
    (_, i) => allExtensions[i].isActive,
  );

  // Set the context filename in the server's memoryTool module BEFORE loading memory
  // TODO(b/343434939): This is a bit of a hack. The contextFileName should ideally be passed
  // directly to the Config constructor in core, and have core handle setGeminiMdFilename.
  // However, loadHierarchicalGeminiMemory is called *before* createServerConfig.
  if (settings.contextFileName) {
    setServerGeminiMdFilename(settings.contextFileName);
  } else {
    // Reset to default if not provided in settings.
    setServerGeminiMdFilename(getCurrentGeminiMdFilename());
  }

  const extensionContextFilePaths = activeExtensions.flatMap(
    (e) => e.contextFiles,
  );

  const fileService = new FileDiscoveryService(process.cwd());

  const fileFiltering = {
    ...DEFAULT_MEMORY_FILE_FILTERING_OPTIONS,
    ...settings.fileFiltering,
  };

  // Call the (now wrapper) loadHierarchicalGeminiMemory which calls the server's version
  const { memoryContent, fileCount } = await loadHierarchicalGeminiMemory(
    process.cwd(),
    debugMode,
    fileService,
    settings,
    extensionContextFilePaths,
    memoryImportFormat,
    fileFiltering,
  );

  let mcpServers = mergeMcpServers(settings, activeExtensions);
  const excludeTools = mergeExcludeTools(settings, activeExtensions);
  const blockedMcpServers: Array<{ name: string; extensionName: string }> = [];

  if (!argv.allowedMcpServerNames) {
    if (settings.allowMCPServers) {
      const allowedNames = new Set(settings.allowMCPServers.filter(Boolean));
      if (allowedNames.size > 0) {
        mcpServers = Object.fromEntries(
          Object.entries(mcpServers).filter(([key]) => allowedNames.has(key)),
        );
      }
    }

    if (settings.excludeMCPServers) {
      const excludedNames = new Set(settings.excludeMCPServers.filter(Boolean));
      if (excludedNames.size > 0) {
        mcpServers = Object.fromEntries(
          Object.entries(mcpServers).filter(([key]) => !excludedNames.has(key)),
        );
      }
    }
  }

  if (argv.allowedMcpServerNames) {
    const allowedNames = new Set(argv.allowedMcpServerNames.filter(Boolean));
    if (allowedNames.size > 0) {
      mcpServers = Object.fromEntries(
        Object.entries(mcpServers).filter(([key, server]) => {
          const isAllowed = allowedNames.has(key);
          if (!isAllowed) {
            blockedMcpServers.push({
              name: key,
              extensionName: server.extensionName || '',
            });
          }
          return isAllowed;
        }),
      );
    } else {
      blockedMcpServers.push(
        ...Object.entries(mcpServers).map(([key, server]) => ({
          name: key,
          extensionName: server.extensionName || '',
        })),
      );
      mcpServers = {};
    }
  }

  const sandboxConfig = await loadSandboxConfig(settings, argv);

  return new Config({
    sessionId,
    embeddingModel: DEFAULT_GEMINI_EMBEDDING_MODEL,
    sandbox: sandboxConfig,
    targetDir: process.cwd(),
    includeDirectories: argv.includeDirectories,
    debugMode,
    question: argv.promptInteractive || argv.prompt || '',
    fullContext: argv.allFiles || argv.all_files || false,
    coreTools: settings.coreTools || undefined,
    excludeTools,
    toolDiscoveryCommand: settings.toolDiscoveryCommand,
    toolCallCommand: settings.toolCallCommand,
    mcpServerCommand: settings.mcpServerCommand,
    mcpServers,
    userMemory: memoryContent,
    geminiMdFileCount: fileCount,
    approvalMode: argv.yolo || false ? ApprovalMode.YOLO : 
                  (settings.approvalMode === 'autoEdit' ? ApprovalMode.AUTO_EDIT :
                   settings.approvalMode === 'yolo' ? ApprovalMode.YOLO :
                   ApprovalMode.DEFAULT),
    showMemoryUsage:
      argv.showMemoryUsage ||
      argv.show_memory_usage ||
      settings.showMemoryUsage ||
      false,
    accessibility: settings.accessibility,
    telemetry: {
      enabled: argv.telemetry ?? settings.telemetry?.enabled,
      target: (argv.telemetryTarget ??
        settings.telemetry?.target) as TelemetryTarget,
      otlpEndpoint:
        argv.telemetryOtlpEndpoint ??
        process.env.OTEL_EXPORTER_OTLP_ENDPOINT ??
        settings.telemetry?.otlpEndpoint,
      logPrompts: argv.telemetryLogPrompts ?? settings.telemetry?.logPrompts,
      outfile: argv.telemetryOutfile ?? settings.telemetry?.outfile,
    },
    usageStatisticsEnabled: settings.usageStatisticsEnabled ?? true,
    // Git-aware file filtering settings
    fileFiltering: {
      respectGitIgnore: settings.fileFiltering?.respectGitIgnore,
      respectGeminiIgnore: settings.fileFiltering?.respectGeminiIgnore,
      enableRecursiveFileSearch:
        settings.fileFiltering?.enableRecursiveFileSearch,
    },
    checkpointing: argv.checkpointing || settings.checkpointing?.enabled,
    proxy:
      argv.proxy ||
      process.env.HTTPS_PROXY ||
      process.env.https_proxy ||
      process.env.HTTP_PROXY ||
      process.env.http_proxy,
    cwd: process.cwd(),
    fileDiscoveryService: fileService,
    bugCommand: settings.bugCommand,
    model: argv.model || settings.selectedModel || process.env.GEMINI_MODEL || DEFAULT_GEMINI_MODEL,
    extensionContextFilePaths,
    maxSessionTurns: settings.maxSessionTurns ?? -1,
    experimentalAcp: argv.experimentalAcp || false,
    listExtensions: argv.listExtensions || false,
    extensions: allExtensions,
    blockedMcpServers,
    noBrowser: !!process.env.NO_BROWSER,
    summarizeToolOutput: settings.summarizeToolOutput,
    ideMode,
    ideModeFeature,
    ideClient,
    agent: argv.agent || settings.selectedAgent || 'default',
    enableOpenAILogging: settings.enableOpenAILogging ?? true,
    outputLoggerFile: argv.outputLoggerFile
  });
}

function mergeMcpServers(settings: Settings, extensions: Extension[]) {
  const mcpServers = { ...(settings.mcpServers || {}) };
  for (const extension of extensions) {
    Object.entries(extension.config.mcpServers || {}).forEach(
      ([key, server]) => {
        if (mcpServers[key]) {
          logger.warn(
            `Skipping extension MCP config for server with key "${key}" as it already exists.`,
          );
          return;
        }
        mcpServers[key] = {
          ...server,
          extensionName: extension.config.name,
        };
      },
    );
  }
  return mcpServers;
}

function mergeExcludeTools(
  settings: Settings,
  extensions: Extension[],
): string[] {
  const allExcludeTools = new Set(settings.excludeTools || []);
  for (const extension of extensions) {
    for (const tool of extension.config.excludeTools || []) {
      allExcludeTools.add(tool);
    }
  }
  return [...allExcludeTools];
}<|MERGE_RESOLUTION|>--- conflicted
+++ resolved
@@ -213,7 +213,6 @@
       description:
         'Proxy for gemini client, like schema://user:password@host:port',
     })
-<<<<<<< HEAD
     .option('agent', {
       alias: 'g',
       type: 'string',
@@ -222,7 +221,7 @@
     .option('output-logger-file', {
       type: 'string',
       description: 'Custom file path for OpenAI API logging',
-=======
+    })
     .option('include-directories', {
       type: 'array',
       string: true,
@@ -231,7 +230,6 @@
       coerce: (dirs: string[]) =>
         // Handle comma-separated values
         dirs.flatMap((dir) => dir.split(',').map((d) => d.trim())),
->>>>>>> d123b488
     })
     .version(await getCliVersion()) // This will enable the --version flag based on package.json
     .alias('v', 'version')
@@ -278,11 +276,7 @@
 
   if (debugMode) {
     logger.debug(
-<<<<<<< HEAD
-      `Delegating hierarchical memory load to server for CWD: ${currentWorkingDirectory}`,
-=======
       `CLI: Delegating hierarchical memory load to server for CWD: ${currentWorkingDirectory} (memoryImportFormat: ${memoryImportFormat})`,
->>>>>>> d123b488
     );
   }
 
@@ -308,7 +302,6 @@
     argv.debug ||
     [process.env.DEBUG, process.env.DEBUG_MODE].some(
       (v) => v === 'true' || v === '1',
-<<<<<<< HEAD
     );
 
   // Determine debug level
@@ -324,11 +317,7 @@
     isNonInteractive,
   });
 
-=======
-    ) ||
-    false;
   const memoryImportFormat = settings.memoryImportFormat || 'tree';
->>>>>>> d123b488
   const ideMode =
     (argv.ideMode ?? settings.ideMode ?? false) &&
     process.env.TERM_PROGRAM === 'vscode';
