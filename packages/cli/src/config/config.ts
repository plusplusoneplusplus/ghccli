/**
 * @license
 * Copyright 2025 Google LLC
 * SPDX-License-Identifier: Apache-2.0
 */

import * as fs from 'fs';
import * as path from 'path';
import { homedir } from 'node:os';
import yargs from 'yargs/yargs';
import { hideBin } from 'yargs/helpers';
import process from 'node:process';
import {
  Config,
  loadServerHierarchicalMemory,
  setGeminiMdFilename as setServerGeminiMdFilename,
  getCurrentGeminiMdFilename,
  ApprovalMode,
  DEFAULT_GEMINI_MODEL,
  DEFAULT_GEMINI_EMBEDDING_MODEL,
  DEFAULT_MEMORY_FILE_FILTERING_OPTIONS,
  FileDiscoveryService,
  TelemetryTarget,
  FileFilteringOptions,
  IdeClient,
  LogLevel,
  setGlobalLoggerConfig,
} from '@google/gemini-cli-core';
import { Settings } from './settings.js';

import { Extension, annotateActiveExtensions } from './extension.js';
import { getCliVersion } from '../utils/version.js';
import { loadSandboxConfig } from './sandboxConfig.js';

import { createLogger } from '@google/gemini-cli-core';

const logger = createLogger('CLI');

export interface CliArgs {
  // === CUSTOM WORKFLOW & AGENT CLI ARGS (GHCCLI Extensions) ===
  // Keep these at the top to minimize merge conflicts with upstream changes
  agent: string | undefined;
  outputLoggerFile: string | undefined;
  outputFormat: string | undefined;
  prettyPrint: boolean | undefined;
  
  // === ORIGINAL GEMINI CLI ARGS ===
  model: string | undefined;
  sandbox: boolean | string | undefined;
  sandboxImage: string | undefined;
  debug: boolean | undefined;
  debugLevel: string | undefined;
  prompt: string | undefined;
  promptInteractive: string | undefined;
  allFiles: boolean | undefined;
  all_files: boolean | undefined;
  showMemoryUsage: boolean | undefined;
  show_memory_usage: boolean | undefined;
  yolo: boolean | undefined;
  telemetry: boolean | undefined;
  checkpointing: boolean | undefined;
  telemetryTarget: string | undefined;
  telemetryOtlpEndpoint: string | undefined;
  telemetryLogPrompts: boolean | undefined;
  telemetryOutfile: string | undefined;
  allowedMcpServerNames: string[] | undefined;
  experimentalAcp: boolean | undefined;
  extensions: string[] | undefined;
  listExtensions: boolean | undefined;
  ideModeFeature: boolean | undefined;
  proxy: string | undefined;
  includeDirectories: string[] | undefined;
}

export async function parseArguments(): Promise<CliArgs> {
  const yargsInstance = yargs(hideBin(process.argv))
    .scriptName('gemini')
    .usage(
      '$0 [options]',
      'Gemini CLI - Launch an interactive CLI, use -p/--prompt for non-interactive mode',
    )
    .option('model', {
      alias: 'm',
      type: 'string',
      description: `Model`,
      default: process.env.GEMINI_MODEL,
    })
    .option('prompt', {
      alias: 'p',
      type: 'string',
      description: 'Prompt. Appended to input on stdin (if any).',
    })
    .option('prompt-interactive', {
      alias: 'i',
      type: 'string',
      description:
        'Execute the provided prompt and continue in interactive mode',
    })
    .option('sandbox', {
      alias: 's',
      type: 'boolean',
      description: 'Run in sandbox?',
    })
    .option('sandbox-image', {
      type: 'string',
      description: 'Sandbox image URI.',
    })
    .option('debug', {
      alias: 'd',
      type: 'boolean',
      description: 'Run in debug mode?',
      default: false,
    })
    .option('debug-level', {
      type: 'string',
      choices: ['minimal', 'normal', 'verbose'],
      description: 'Set debug logging verbosity level',
      default: 'minimal',
    })
    .option('all-files', {
      alias: ['a'],
      type: 'boolean',
      description: 'Include ALL files in context?',
      default: false,
    })
    .option('all_files', {
      type: 'boolean',
      description: 'Include ALL files in context?',
      default: false,
    })
    .deprecateOption(
      'all_files',
      'Use --all-files instead. We will be removing --all_files in the coming weeks.',
    )
    .option('show-memory-usage', {
      type: 'boolean',
      description: 'Show memory usage in status bar',
      default: false,
    })
    .option('show_memory_usage', {
      type: 'boolean',
      description: 'Show memory usage in status bar',
      default: false,
    })
    .deprecateOption(
      'show_memory_usage',
      'Use --show-memory-usage instead. We will be removing --show_memory_usage in the coming weeks.',
    )
    .option('yolo', {
      alias: 'y',
      type: 'boolean',
      description:
        'Automatically accept all actions (aka YOLO mode, see https://www.youtube.com/watch?v=xvFZjo5PgG0 for more details)?',
      default: false,
    })
    .option('telemetry', {
      type: 'boolean',
      description:
        'Enable telemetry? This flag specifically controls if telemetry is sent. Other --telemetry-* flags set specific values but do not enable telemetry on their own.',
    })
    .option('telemetry-target', {
      type: 'string',
      choices: ['local', 'gcp'],
      description:
        'Set the telemetry target (local or gcp). Overrides settings files.',
    })
    .option('telemetry-otlp-endpoint', {
      type: 'string',
      description:
        'Set the OTLP endpoint for telemetry. Overrides environment variables and settings files.',
    })
    .option('telemetry-log-prompts', {
      type: 'boolean',
      description:
        'Enable or disable logging of user prompts for telemetry. Overrides settings files.',
    })
    .option('telemetry-outfile', {
      type: 'string',
      description: 'Redirect all telemetry output to the specified file.',
    })
    .option('checkpointing', {
      alias: 'c',
      type: 'boolean',
      description: 'Enables checkpointing of file edits',
      default: false,
    })
    .option('experimental-acp', {
      type: 'boolean',
      description: 'Starts the agent in ACP mode',
    })
    .option('allowed-mcp-server-names', {
      type: 'array',
      string: true,
      description: 'Allowed MCP server names',
    })
    .option('extensions', {
      alias: 'e',
      type: 'array',
      string: true,
      description:
        'A list of extensions to use. If not provided, all extensions are used.',
    })
    .option('list-extensions', {
      alias: 'l',
      type: 'boolean',
      description: 'List all available extensions and exit.',
    })
    .option('ide-mode-feature', {
      type: 'boolean',
      description: 'Run in IDE mode?',
    })
    .option('proxy', {
      type: 'string',
      description:
        'Proxy for gemini client, like schema://user:password@host:port',
    })
    .option('agent', {
      alias: 'g',
      type: 'string',
      description: 'Select the agent to launch',
    })
    .option('output-logger-file', {
      type: 'string',
      description: 'Custom file path for OpenAI API logging',
    })
    .option('output-format', {
      type: 'string',
      choices: ['json'],
      description: 'Output format for non-interactive mode (currently supports: json)',
    })
    .option('pretty-print', {
      type: 'boolean',
      description: 'Format JSON output with indentation for readability',
      default: true,
    })
    .option('include-directories', {
      type: 'array',
      string: true,
      description:
        'Additional directories to include in the workspace (comma-separated or multiple --include-directories)',
      coerce: (dirs: string[]) =>
        // Handle comma-separated values
        dirs.flatMap((dir) => dir.split(',').map((d) => d.trim())),
    })
    .version(await getCliVersion()) // This will enable the --version flag based on package.json
    .alias('v', 'version')
    .help()
    .alias('h', 'help')
    .strict()
    .check((argv) => {
      if (argv.prompt && argv.promptInteractive) {
        throw new Error(
          'Cannot use both --prompt (-p) and --prompt-interactive (-i) together',
        );
      }
      return true;
    });

  yargsInstance.wrap(yargsInstance.terminalWidth());
  const result = yargsInstance.parseSync();

  // The import format is now only controlled by settings.memoryImportFormat
  // We no longer accept it as a CLI argument
  return result as CliArgs;
}

// This function is now a thin wrapper around the server's implementation.
// It's kept in the CLI for now as App.tsx directly calls it for memory refresh.
// TODO: Consider if App.tsx should get memory via a server call or if Config should refresh itself.
export async function loadHierarchicalGeminiMemory(
  currentWorkingDirectory: string,
  debugMode: boolean,
  fileService: FileDiscoveryService,
  settings: Settings,
  extensionContextFilePaths: string[] = [],
  memoryImportFormat: 'flat' | 'tree' = 'tree',
  fileFilteringOptions?: FileFilteringOptions,
): Promise<{ memoryContent: string; fileCount: number }> {
  // FIX: Use real, canonical paths for a reliable comparison to handle symlinks.
  const realCwd = fs.realpathSync(path.resolve(currentWorkingDirectory));
  const realHome = fs.realpathSync(path.resolve(homedir()));
  const isHomeDirectory = realCwd === realHome;

  // If it is the home directory, pass an empty string to the core memory
  // function to signal that it should skip the workspace search.
  const effectiveCwd = isHomeDirectory ? '' : currentWorkingDirectory;

  if (debugMode) {
    logger.debug(
      `CLI: Delegating hierarchical memory load to server for CWD: ${currentWorkingDirectory} (memoryImportFormat: ${memoryImportFormat})`,
    );
  }

  // Directly call the server function with the corrected path.
  return loadServerHierarchicalMemory(
    effectiveCwd,
    debugMode,
    fileService,
    extensionContextFilePaths,
    memoryImportFormat,
    fileFilteringOptions,
    settings.memoryDiscoveryMaxDirs,
  );
}

export async function loadCliConfig(
  settings: Settings,
  extensions: Extension[],
  sessionId: string,
  argv: CliArgs,
): Promise<Config> {
  const debugMode =
    argv.debug ||
    [process.env.DEBUG, process.env.DEBUG_MODE].some(
      (v) => v === 'true' || v === '1',
    );

  // Determine debug level
  const debugLevel = (argv.debugLevel as LogLevel) || LogLevel.MINIMAL;
  
  // Determine if we're in non-interactive mode
  const isNonInteractive = !process.stdin.isTTY || !!argv.prompt;

  // Set up global logger configuration
  setGlobalLoggerConfig({
    debugEnabled: debugMode,
    debugLevel,
    isNonInteractive,
  });

  const memoryImportFormat = settings.memoryImportFormat || 'tree';
  const ideMode = settings.ideMode ?? false;

  const ideModeFeature =
    (argv.ideModeFeature ?? settings.ideModeFeature ?? false) &&
    !process.env.SANDBOX;

  const ideClient = IdeClient.getInstance(ideMode && ideModeFeature);

  const allExtensions = annotateActiveExtensions(
    extensions,
    argv.extensions || [],
  );

  const activeExtensions = extensions.filter(
    (_, i) => allExtensions[i].isActive,
  );

  // Set the context filename in the server's memoryTool module BEFORE loading memory
  // TODO(b/343434939): This is a bit of a hack. The contextFileName should ideally be passed
  // directly to the Config constructor in core, and have core handle setGeminiMdFilename.
  // However, loadHierarchicalGeminiMemory is called *before* createServerConfig.
  if (settings.contextFileName) {
    setServerGeminiMdFilename(settings.contextFileName);
  } else {
    // Reset to default if not provided in settings.
    setServerGeminiMdFilename(getCurrentGeminiMdFilename());
  }

  const extensionContextFilePaths = activeExtensions.flatMap(
    (e) => e.contextFiles,
  );

  const fileService = new FileDiscoveryService(process.cwd());

  const fileFiltering = {
    ...DEFAULT_MEMORY_FILE_FILTERING_OPTIONS,
    ...settings.fileFiltering,
  };

  // Call the (now wrapper) loadHierarchicalGeminiMemory which calls the server's version
  const { memoryContent, fileCount } = await loadHierarchicalGeminiMemory(
    process.cwd(),
    debugMode,
    fileService,
    settings,
    extensionContextFilePaths,
    memoryImportFormat,
    fileFiltering,
  );

  let mcpServers = mergeMcpServers(settings, activeExtensions);
  const excludeTools = mergeExcludeTools(settings, activeExtensions);
  const blockedMcpServers: Array<{ name: string; extensionName: string }> = [];

  if (!argv.allowedMcpServerNames) {
    if (settings.allowMCPServers) {
      const allowedNames = new Set(settings.allowMCPServers.filter(Boolean));
      if (allowedNames.size > 0) {
        mcpServers = Object.fromEntries(
          Object.entries(mcpServers).filter(([key]) => allowedNames.has(key)),
        );
      }
    }

    if (settings.excludeMCPServers) {
      const excludedNames = new Set(settings.excludeMCPServers.filter(Boolean));
      if (excludedNames.size > 0) {
        mcpServers = Object.fromEntries(
          Object.entries(mcpServers).filter(([key]) => !excludedNames.has(key)),
        );
      }
    }
  }

  if (argv.allowedMcpServerNames) {
    const allowedNames = new Set(argv.allowedMcpServerNames.filter(Boolean));
    if (allowedNames.size > 0) {
      mcpServers = Object.fromEntries(
        Object.entries(mcpServers).filter(([key, server]) => {
          const isAllowed = allowedNames.has(key);
          if (!isAllowed) {
            blockedMcpServers.push({
              name: key,
              extensionName: server.extensionName || '',
            });
          }
          return isAllowed;
        }),
      );
    } else {
      blockedMcpServers.push(
        ...Object.entries(mcpServers).map(([key, server]) => ({
          name: key,
          extensionName: server.extensionName || '',
        })),
      );
      mcpServers = {};
    }
  }

  const sandboxConfig = await loadSandboxConfig(settings, argv);

  return new Config({
    sessionId,
    embeddingModel: DEFAULT_GEMINI_EMBEDDING_MODEL,
    sandbox: sandboxConfig,
    targetDir: process.cwd(),
    includeDirectories: argv.includeDirectories,
    debugMode,
    question: argv.promptInteractive || argv.prompt || '',
    fullContext: argv.allFiles || argv.all_files || false,
    coreTools: settings.coreTools || undefined,
    excludeTools,
    toolDiscoveryCommand: settings.toolDiscoveryCommand,
    toolCallCommand: settings.toolCallCommand,
    mcpServerCommand: settings.mcpServerCommand,
    mcpServers,
    userMemory: memoryContent,
    geminiMdFileCount: fileCount,
    approvalMode: argv.yolo || false ? ApprovalMode.YOLO : 
                  (settings.approvalMode === 'autoEdit' ? ApprovalMode.AUTO_EDIT :
                   settings.approvalMode === 'yolo' ? ApprovalMode.YOLO :
                   ApprovalMode.DEFAULT),
    showMemoryUsage:
      argv.showMemoryUsage ||
      argv.show_memory_usage ||
      settings.showMemoryUsage ||
      false,
    accessibility: settings.accessibility,
    telemetry: {
      enabled: argv.telemetry ?? settings.telemetry?.enabled,
      target: (argv.telemetryTarget ??
        settings.telemetry?.target) as TelemetryTarget,
      otlpEndpoint:
        argv.telemetryOtlpEndpoint ??
        process.env.OTEL_EXPORTER_OTLP_ENDPOINT ??
        settings.telemetry?.otlpEndpoint,
      logPrompts: argv.telemetryLogPrompts ?? settings.telemetry?.logPrompts,
      outfile: argv.telemetryOutfile ?? settings.telemetry?.outfile,
    },
    usageStatisticsEnabled: settings.usageStatisticsEnabled ?? true,
    // Git-aware file filtering settings
    fileFiltering: {
      respectGitIgnore: settings.fileFiltering?.respectGitIgnore,
      respectGeminiIgnore: settings.fileFiltering?.respectGeminiIgnore,
      enableRecursiveFileSearch:
        settings.fileFiltering?.enableRecursiveFileSearch,
    },
    checkpointing: argv.checkpointing || settings.checkpointing?.enabled,
    proxy:
      argv.proxy ||
      process.env.HTTPS_PROXY ||
      process.env.https_proxy ||
      process.env.HTTP_PROXY ||
      process.env.http_proxy,
    cwd: process.cwd(),
    fileDiscoveryService: fileService,
    bugCommand: settings.bugCommand,
<<<<<<< HEAD
    model: argv.model || settings.selectedModel || process.env.GEMINI_MODEL || DEFAULT_GEMINI_MODEL,
=======
    model: argv.model || settings.model || DEFAULT_GEMINI_MODEL,
>>>>>>> 9ebeae14
    extensionContextFilePaths,
    maxSessionTurns: settings.maxSessionTurns ?? -1,
    experimentalAcp: argv.experimentalAcp || false,
    listExtensions: argv.listExtensions || false,
    extensions: allExtensions,
    blockedMcpServers,
    noBrowser: !!process.env.NO_BROWSER,
    summarizeToolOutput: settings.summarizeToolOutput,
    ideMode,
    ideModeFeature,
    ideClient,
    agent: argv.agent || settings.selectedAgent || 'default',
    enableOpenAILogging: settings.enableOpenAILogging ?? true,
    outputLoggerFile: argv.outputLoggerFile
  });
}

function mergeMcpServers(settings: Settings, extensions: Extension[]) {
  const mcpServers = { ...(settings.mcpServers || {}) };
  for (const extension of extensions) {
    Object.entries(extension.config.mcpServers || {}).forEach(
      ([key, server]) => {
        if (mcpServers[key]) {
          logger.warn(
            `Skipping extension MCP config for server with key "${key}" as it already exists.`,
          );
          return;
        }
        mcpServers[key] = {
          ...server,
          extensionName: extension.config.name,
        };
      },
    );
  }
  return mcpServers;
}

function mergeExcludeTools(
  settings: Settings,
  extensions: Extension[],
): string[] {
  const allExcludeTools = new Set(settings.excludeTools || []);
  for (const extension of extensions) {
    for (const tool of extension.config.excludeTools || []) {
      allExcludeTools.add(tool);
    }
  }
  return [...allExcludeTools];
}<|MERGE_RESOLUTION|>--- conflicted
+++ resolved
@@ -487,11 +487,7 @@
     cwd: process.cwd(),
     fileDiscoveryService: fileService,
     bugCommand: settings.bugCommand,
-<<<<<<< HEAD
     model: argv.model || settings.selectedModel || process.env.GEMINI_MODEL || DEFAULT_GEMINI_MODEL,
-=======
-    model: argv.model || settings.model || DEFAULT_GEMINI_MODEL,
->>>>>>> 9ebeae14
     extensionContextFilePaths,
     maxSessionTurns: settings.maxSessionTurns ?? -1,
     experimentalAcp: argv.experimentalAcp || false,
