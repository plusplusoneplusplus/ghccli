--- conflicted
+++ resolved
@@ -32,9 +32,7 @@
   outputFormat?: string,
   prettyPrint?: boolean,
 ): Promise<void> {
-<<<<<<< HEAD
-  await config.initialize();
-  
+    
   // === CUSTOM JSON OUTPUT SETUP (GHCCLI Extensions) ===
   // Keep JSON setup isolated to minimize upstream merge conflicts
   const isJsonOutput = outputFormat === 'json';
@@ -42,23 +40,16 @@
   let contentBuffer = '';
   let toolCallResults: ToolCallResult[] = [];
 
-  // Handle EPIPE errors when the output is piped to a command that closes early.
-  process.stdout.on('error', (err: NodeJS.ErrnoException) => {
-    if (err.code === 'EPIPE') {
-      // Exit gracefully if the pipe is closed.
-      process.exit(0);
-    }
-=======
   const consolePatcher = new ConsolePatcher({
     stderr: true,
     debugMode: config.getDebugMode(),
->>>>>>> ea96293e
   });
 
   try {
     await config.initialize();
     consolePatcher.patch();
-    // Handle EPIPE errors when the output is piped to a command that closes early.
+
+  // Handle EPIPE errors when the output is piped to a command that closes early.
     process.stdout.on('error', (err: NodeJS.ErrnoException) => {
       if (err.code === 'EPIPE') {
         // Exit gracefully if the pipe is closed.
