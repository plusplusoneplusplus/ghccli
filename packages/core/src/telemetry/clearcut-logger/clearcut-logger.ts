/**
 * @license
 * Copyright 2025 Google LLC
 * SPDX-License-Identifier: Apache-2.0
 */

import { Buffer } from 'buffer';
import * as https from 'https';
import { HttpsProxyAgent } from 'https-proxy-agent';

import {
  StartSessionEvent,
  EndSessionEvent,
  UserPromptEvent,
  ToolCallEvent,
  ApiRequestEvent,
  ApiResponseEvent,
  ApiErrorEvent,
  FlashFallbackEvent,
  LoopDetectedEvent,
  NextSpeakerCheckEvent,
  SlashCommandEvent,
  MalformedJsonResponseEvent,
} from '../types.js';
import { EventMetadataKey } from './event-metadata-key.js';
import { Config } from '../../config/config.js';
import { safeJsonStringify } from '../../utils/safeJsonStringify.js';
import {
  getCachedGoogleAccount,
  getLifetimeGoogleAccounts,
} from '../../utils/user_account.js';
import { HttpError, retryWithBackoff } from '../../utils/retry.js';
import { getInstallationId } from '../../utils/user_id.js';

const start_session_event_name = 'start_session';
const new_prompt_event_name = 'new_prompt';
const tool_call_event_name = 'tool_call';
const api_request_event_name = 'api_request';
const api_response_event_name = 'api_response';
const api_error_event_name = 'api_error';
const end_session_event_name = 'end_session';
const flash_fallback_event_name = 'flash_fallback';
const loop_detected_event_name = 'loop_detected';
const next_speaker_check_event_name = 'next_speaker_check';
const slash_command_event_name = 'slash_command';
const malformed_json_response_event_name = 'malformed_json_response';

export interface LogResponse {
  nextRequestWaitMs?: number;
}

// Singleton class for batch posting log events to Clearcut. When a new event comes in, the elapsed time
// is checked and events are flushed to Clearcut if at least a minute has passed since the last flush.
export class ClearcutLogger {
  private static instance: ClearcutLogger;
  private config?: Config;
  // eslint-disable-next-line @typescript-eslint/no-explicit-any -- Clearcut expects this format.
  private readonly events: any = [];
  private last_flush_time: number = Date.now();
  private flush_interval_ms: number = 1000 * 60; // Wait at least a minute before flushing events.

  private constructor(config?: Config) {
    this.config = config;
  }

  static getInstance(config?: Config): ClearcutLogger | undefined {
    return undefined;
  }

  // eslint-disable-next-line @typescript-eslint/no-explicit-any -- Clearcut expects this format.
  enqueueLogEvent(event: any): void {
    this.events.push([
      {
        event_time_ms: Date.now(),
        source_extension_json: safeJsonStringify(event),
      },
    ]);
  }

  createLogEvent(name: string, data: object[]): object {
    const email = getCachedGoogleAccount();
    const totalAccounts = getLifetimeGoogleAccounts();
    data.push({
      gemini_cli_key: EventMetadataKey.GEMINI_CLI_GOOGLE_ACCOUNTS_COUNT,
      value: totalAccounts.toString(),
    });

    // eslint-disable-next-line @typescript-eslint/no-explicit-any
    const logEvent: any = {
      console_type: 'GEMINI_CLI',
      application: 102,
      event_name: name,
      event_metadata: [data] as object[],
    };

    // Should log either email or install ID, not both. See go/cloudmill-1p-oss-instrumentation#define-sessionable-id
    if (email) {
      logEvent.client_email = email;
    } else {
      logEvent.client_install_id = getInstallationId();
    }

    return logEvent;
  }

  flushIfNeeded(): void {
    if (Date.now() - this.last_flush_time < this.flush_interval_ms) {
      return;
    }

    this.flushToClearcut().catch((error) => {
      console.debug('Error flushing to Clearcut:', error);
    });
  }

  async flushToClearcut(): Promise<LogResponse> {
    if (this.config?.getDebugMode()) {
      console.log('Flushing log events to Clearcut.');
    }
    const eventsToSend = [...this.events];
<<<<<<< HEAD
    this.events.length = 0;

    return new Promise<Buffer>((resolve, reject) => {
      const request = [
        {
          log_source_name: 'CONCORD',
          request_time_ms: Date.now(),
          log_event: eventsToSend,
        },
      ];
      const body = safeJsonStringify(request);
      const options = {
        hostname: 'non-existent-host',
        path: '/log',
        method: 'POST',
        headers: { 'Content-Length': Buffer.byteLength(body) },
      };
      const bufs: Buffer[] = [];
      const req = https.request(
        {
          ...options,
          agent: this.getProxyAgent(),
        },
        (res) => {
          res.on('data', (buf) => bufs.push(buf));
          res.on('end', () => {
            resolve(Buffer.concat(bufs));
          });
        },
      );
      req.on('error', (e) => {
        if (this.config?.getDebugMode()) {
          console.log('Clearcut POST request error: ', e);
        }
        // Add the events back to the front of the queue to be retried.
        this.events.unshift(...eventsToSend);
        reject(e);
=======
    if (eventsToSend.length === 0) {
      return {};
    }

    const flushFn = () =>
      new Promise<Buffer>((resolve, reject) => {
        const request = [
          {
            log_source_name: 'CONCORD',
            request_time_ms: Date.now(),
            log_event: eventsToSend,
          },
        ];
        const body = safeJsonStringify(request);
        const options = {
          hostname: 'play.googleapis.com',
          path: '/log',
          method: 'POST',
          headers: { 'Content-Length': Buffer.byteLength(body) },
        };
        const bufs: Buffer[] = [];
        const req = https.request(
          {
            ...options,
            agent: this.getProxyAgent(),
          },
          (res) => {
            if (
              res.statusCode &&
              (res.statusCode < 200 || res.statusCode >= 300)
            ) {
              const err: HttpError = new Error(
                `Request failed with status ${res.statusCode}`,
              );
              err.status = res.statusCode;
              res.resume();
              return reject(err);
            }
            res.on('data', (buf) => bufs.push(buf));
            res.on('end', () => resolve(Buffer.concat(bufs)));
          },
        );
        req.on('error', reject);
        req.end(body);
>>>>>>> d123b488
      });

    try {
      const responseBuffer = await retryWithBackoff(flushFn, {
        maxAttempts: 3,
        initialDelayMs: 200,
        shouldRetry: (err: unknown) => {
          if (!(err instanceof Error)) return false;
          const status = (err as HttpError).status as number | undefined;
          // If status is not available, it's likely a network error
          if (status === undefined) return true;

          // Retry on 429 (Too many Requests) and 5xx server errors.
          return status === 429 || (status >= 500 && status < 600);
        },
      });

      this.events.splice(0, eventsToSend.length);
      this.last_flush_time = Date.now();
      return this.decodeLogResponse(responseBuffer) || {};
    } catch (error) {
      if (this.config?.getDebugMode()) {
        console.error('Clearcut flush failed after multiple retries.', error);
      }
      return {};
    }
  }

  // Visible for testing. Decodes protobuf-encoded response from Clearcut server.
  decodeLogResponse(buf: Buffer): LogResponse | undefined {
    // TODO(obrienowen): return specific errors to facilitate debugging.
    if (buf.length < 1) {
      return undefined;
    }

    // The first byte of the buffer is `field<<3 | type`. We're looking for field
    // 1, with type varint, represented by type=0. If the first byte isn't 8, that
    // means field 1 is missing or the message is corrupted. Either way, we return
    // undefined.
    if (buf.readUInt8(0) !== 8) {
      return undefined;
    }

    let ms = BigInt(0);
    let cont = true;

    // In each byte, the most significant bit is the continuation bit. If it's
    // set, we keep going. The lowest 7 bits, are data bits. They are concatenated
    // in reverse order to form the final number.
    for (let i = 1; cont && i < buf.length; i++) {
      const byte = buf.readUInt8(i);
      ms |= BigInt(byte & 0x7f) << BigInt(7 * (i - 1));
      cont = (byte & 0x80) !== 0;
    }

    if (cont) {
      // We have fallen off the buffer without seeing a terminating byte. The
      // message is corrupted.
      return undefined;
    }

    const returnVal = {
      nextRequestWaitMs: Number(ms),
    };
    return returnVal;
  }

  logStartSessionEvent(event: StartSessionEvent): void {
    const surface = process.env.SURFACE || 'SURFACE_NOT_SET';
    const data = [
      {
        gemini_cli_key: EventMetadataKey.GEMINI_CLI_START_SESSION_MODEL,
        value: event.model,
      },
      {
        gemini_cli_key: EventMetadataKey.GEMINI_CLI_SESSION_ID,
        value: this.config?.getSessionId() ?? '',
      },
      {
        gemini_cli_key:
          EventMetadataKey.GEMINI_CLI_START_SESSION_EMBEDDING_MODEL,
        value: event.embedding_model,
      },
      {
        gemini_cli_key: EventMetadataKey.GEMINI_CLI_START_SESSION_SANDBOX,
        value: event.sandbox_enabled.toString(),
      },
      {
        gemini_cli_key: EventMetadataKey.GEMINI_CLI_START_SESSION_CORE_TOOLS,
        value: event.core_tools_enabled,
      },
      {
        gemini_cli_key: EventMetadataKey.GEMINI_CLI_START_SESSION_APPROVAL_MODE,
        value: event.approval_mode,
      },
      {
        gemini_cli_key:
          EventMetadataKey.GEMINI_CLI_START_SESSION_API_KEY_ENABLED,
        value: event.api_key_enabled.toString(),
      },
      {
        gemini_cli_key:
          EventMetadataKey.GEMINI_CLI_START_SESSION_VERTEX_API_ENABLED,
        value: event.vertex_ai_enabled.toString(),
      },
      {
        gemini_cli_key:
          EventMetadataKey.GEMINI_CLI_START_SESSION_DEBUG_MODE_ENABLED,
        value: event.debug_enabled.toString(),
      },
      {
        gemini_cli_key:
          EventMetadataKey.GEMINI_CLI_START_SESSION_VERTEX_API_ENABLED,
        value: event.vertex_ai_enabled.toString(),
      },
      {
        gemini_cli_key: EventMetadataKey.GEMINI_CLI_START_SESSION_MCP_SERVERS,
        value: event.mcp_servers,
      },
      {
        gemini_cli_key:
          EventMetadataKey.GEMINI_CLI_START_SESSION_VERTEX_API_ENABLED,
        value: event.vertex_ai_enabled.toString(),
      },
      {
        gemini_cli_key:
          EventMetadataKey.GEMINI_CLI_START_SESSION_TELEMETRY_ENABLED,
        value: event.telemetry_enabled.toString(),
      },
      {
        gemini_cli_key:
          EventMetadataKey.GEMINI_CLI_START_SESSION_TELEMETRY_LOG_USER_PROMPTS_ENABLED,
        value: event.telemetry_log_user_prompts_enabled.toString(),
      },
      {
        gemini_cli_key: EventMetadataKey.GEMINI_CLI_SURFACE,
        value: surface,
      },
    ];

    // Flush start event immediately
    this.enqueueLogEvent(this.createLogEvent(start_session_event_name, data));
    this.flushToClearcut().catch((error) => {
      console.debug('Error flushing to Clearcut:', error);
    });
  }

  logNewPromptEvent(event: UserPromptEvent): void {
    const data = [
      {
        gemini_cli_key: EventMetadataKey.GEMINI_CLI_USER_PROMPT_LENGTH,
        value: JSON.stringify(event.prompt_length),
      },
      {
        gemini_cli_key: EventMetadataKey.GEMINI_CLI_SESSION_ID,
        value: this.config?.getSessionId() ?? '',
      },
      {
        gemini_cli_key: EventMetadataKey.GEMINI_CLI_PROMPT_ID,
        value: JSON.stringify(event.prompt_id),
      },
      {
        gemini_cli_key: EventMetadataKey.GEMINI_CLI_AUTH_TYPE,
        value: JSON.stringify(event.auth_type),
      },
    ];

    this.enqueueLogEvent(this.createLogEvent(new_prompt_event_name, data));
    this.flushIfNeeded();
  }

  logToolCallEvent(event: ToolCallEvent): void {
    const data = [
      {
        gemini_cli_key: EventMetadataKey.GEMINI_CLI_TOOL_CALL_NAME,
        value: JSON.stringify(event.function_name),
      },
      {
        gemini_cli_key: EventMetadataKey.GEMINI_CLI_PROMPT_ID,
        value: JSON.stringify(event.prompt_id),
      },
      {
        gemini_cli_key: EventMetadataKey.GEMINI_CLI_TOOL_CALL_DECISION,
        value: JSON.stringify(event.decision),
      },
      {
        gemini_cli_key: EventMetadataKey.GEMINI_CLI_TOOL_CALL_SUCCESS,
        value: JSON.stringify(event.success),
      },
      {
        gemini_cli_key: EventMetadataKey.GEMINI_CLI_TOOL_CALL_DURATION_MS,
        value: JSON.stringify(event.duration_ms),
      },
      {
        gemini_cli_key: EventMetadataKey.GEMINI_CLI_TOOL_ERROR_MESSAGE,
        value: JSON.stringify(event.error),
      },
      {
        gemini_cli_key: EventMetadataKey.GEMINI_CLI_TOOL_CALL_ERROR_TYPE,
        value: JSON.stringify(event.error_type),
      },
    ];

    const logEvent = this.createLogEvent(tool_call_event_name, data);
    this.enqueueLogEvent(logEvent);
    this.flushIfNeeded();
  }

  logApiRequestEvent(event: ApiRequestEvent): void {
    const data = [
      {
        gemini_cli_key: EventMetadataKey.GEMINI_CLI_API_REQUEST_MODEL,
        value: JSON.stringify(event.model),
      },
      {
        gemini_cli_key: EventMetadataKey.GEMINI_CLI_PROMPT_ID,
        value: JSON.stringify(event.prompt_id),
      },
    ];

    this.enqueueLogEvent(this.createLogEvent(api_request_event_name, data));
    this.flushIfNeeded();
  }

  logApiResponseEvent(event: ApiResponseEvent): void {
    const data = [
      {
        gemini_cli_key: EventMetadataKey.GEMINI_CLI_API_RESPONSE_MODEL,
        value: JSON.stringify(event.model),
      },
      {
        gemini_cli_key: EventMetadataKey.GEMINI_CLI_PROMPT_ID,
        value: JSON.stringify(event.prompt_id),
      },
      {
        gemini_cli_key: EventMetadataKey.GEMINI_CLI_API_RESPONSE_STATUS_CODE,
        value: JSON.stringify(event.status_code),
      },
      {
        gemini_cli_key: EventMetadataKey.GEMINI_CLI_API_RESPONSE_DURATION_MS,
        value: JSON.stringify(event.duration_ms),
      },
      {
        gemini_cli_key: EventMetadataKey.GEMINI_CLI_API_ERROR_MESSAGE,
        value: JSON.stringify(event.error),
      },
      {
        gemini_cli_key:
          EventMetadataKey.GEMINI_CLI_API_RESPONSE_INPUT_TOKEN_COUNT,
        value: JSON.stringify(event.input_token_count),
      },
      {
        gemini_cli_key:
          EventMetadataKey.GEMINI_CLI_API_RESPONSE_OUTPUT_TOKEN_COUNT,
        value: JSON.stringify(event.output_token_count),
      },
      {
        gemini_cli_key:
          EventMetadataKey.GEMINI_CLI_API_RESPONSE_CACHED_TOKEN_COUNT,
        value: JSON.stringify(event.cached_content_token_count),
      },
      {
        gemini_cli_key:
          EventMetadataKey.GEMINI_CLI_API_RESPONSE_THINKING_TOKEN_COUNT,
        value: JSON.stringify(event.thoughts_token_count),
      },
      {
        gemini_cli_key:
          EventMetadataKey.GEMINI_CLI_API_RESPONSE_TOOL_TOKEN_COUNT,
        value: JSON.stringify(event.tool_token_count),
      },
      {
        gemini_cli_key: EventMetadataKey.GEMINI_CLI_AUTH_TYPE,
        value: JSON.stringify(event.auth_type),
      },
    ];

    this.enqueueLogEvent(this.createLogEvent(api_response_event_name, data));
    this.flushIfNeeded();
  }

  logApiErrorEvent(event: ApiErrorEvent): void {
    const data = [
      {
        gemini_cli_key: EventMetadataKey.GEMINI_CLI_API_ERROR_MODEL,
        value: JSON.stringify(event.model),
      },
      {
        gemini_cli_key: EventMetadataKey.GEMINI_CLI_PROMPT_ID,
        value: JSON.stringify(event.prompt_id),
      },
      {
        gemini_cli_key: EventMetadataKey.GEMINI_CLI_API_ERROR_TYPE,
        value: JSON.stringify(event.error_type),
      },
      {
        gemini_cli_key: EventMetadataKey.GEMINI_CLI_API_ERROR_STATUS_CODE,
        value: JSON.stringify(event.status_code),
      },
      {
        gemini_cli_key: EventMetadataKey.GEMINI_CLI_API_ERROR_DURATION_MS,
        value: JSON.stringify(event.duration_ms),
      },
      {
        gemini_cli_key: EventMetadataKey.GEMINI_CLI_AUTH_TYPE,
        value: JSON.stringify(event.auth_type),
      },
    ];

    this.enqueueLogEvent(this.createLogEvent(api_error_event_name, data));
    this.flushIfNeeded();
  }

  logFlashFallbackEvent(event: FlashFallbackEvent): void {
    const data = [
      {
        gemini_cli_key: EventMetadataKey.GEMINI_CLI_AUTH_TYPE,
        value: JSON.stringify(event.auth_type),
      },
      {
        gemini_cli_key: EventMetadataKey.GEMINI_CLI_SESSION_ID,
        value: this.config?.getSessionId() ?? '',
      },
    ];

    this.enqueueLogEvent(this.createLogEvent(flash_fallback_event_name, data));
    this.flushToClearcut().catch((error) => {
      console.debug('Error flushing to Clearcut:', error);
    });
  }

  logLoopDetectedEvent(event: LoopDetectedEvent): void {
    const data = [
      {
        gemini_cli_key: EventMetadataKey.GEMINI_CLI_PROMPT_ID,
        value: JSON.stringify(event.prompt_id),
      },
      {
        gemini_cli_key: EventMetadataKey.GEMINI_CLI_LOOP_DETECTED_TYPE,
        value: JSON.stringify(event.loop_type),
      },
    ];

    this.enqueueLogEvent(this.createLogEvent(loop_detected_event_name, data));
    this.flushIfNeeded();
  }

  logNextSpeakerCheck(event: NextSpeakerCheckEvent): void {
    const data = [
      {
        gemini_cli_key: EventMetadataKey.GEMINI_CLI_PROMPT_ID,
        value: JSON.stringify(event.prompt_id),
      },
      {
        gemini_cli_key: EventMetadataKey.GEMINI_CLI_RESPONSE_FINISH_REASON,
        value: JSON.stringify(event.finish_reason),
      },
      {
        gemini_cli_key: EventMetadataKey.GEMINI_CLI_NEXT_SPEAKER_CHECK_RESULT,
        value: JSON.stringify(event.result),
      },
      {
        gemini_cli_key: EventMetadataKey.GEMINI_CLI_SESSION_ID,
        value: this.config?.getSessionId() ?? '',
      },
    ];

    this.enqueueLogEvent(
      this.createLogEvent(next_speaker_check_event_name, data),
    );
    this.flushIfNeeded();
  }

  logSlashCommandEvent(event: SlashCommandEvent): void {
    const data = [
      {
        gemini_cli_key: EventMetadataKey.GEMINI_CLI_SLASH_COMMAND_NAME,
        value: JSON.stringify(event.command),
      },
    ];

    if (event.subcommand) {
      data.push({
        gemini_cli_key: EventMetadataKey.GEMINI_CLI_SLASH_COMMAND_SUBCOMMAND,
        value: JSON.stringify(event.subcommand),
      });
    }

    this.enqueueLogEvent(this.createLogEvent(slash_command_event_name, data));
    this.flushIfNeeded();
  }

  logMalformedJsonResponseEvent(event: MalformedJsonResponseEvent): void {
    const data = [
      {
        gemini_cli_key:
          EventMetadataKey.GEMINI_CLI_MALFORMED_JSON_RESPONSE_MODEL,
        value: JSON.stringify(event.model),
      },
    ];

    this.enqueueLogEvent(
      this.createLogEvent(malformed_json_response_event_name, data),
    );
    this.flushIfNeeded();
  }

  logEndSessionEvent(event: EndSessionEvent): void {
    const data = [
      {
        gemini_cli_key: EventMetadataKey.GEMINI_CLI_SESSION_ID,
        value: event?.session_id?.toString() ?? '',
      },
    ];

    // Flush immediately on session end.
    this.enqueueLogEvent(this.createLogEvent(end_session_event_name, data));
    this.flushToClearcut().catch((error) => {
      console.debug('Error flushing to Clearcut:', error);
    });
  }

  getProxyAgent() {
    const proxyUrl = this.config?.getProxy();
    if (!proxyUrl) return undefined;
    // undici which is widely used in the repo can only support http & https proxy protocol,
    // https://github.com/nodejs/undici/issues/2224
    if (proxyUrl.startsWith('http')) {
      return new HttpsProxyAgent(proxyUrl);
    } else {
      throw new Error('Unsupported proxy type');
    }
  }

  shutdown() {
    const event = new EndSessionEvent(this.config);
    this.logEndSessionEvent(event);
  }
}<|MERGE_RESOLUTION|>--- conflicted
+++ resolved
@@ -118,45 +118,6 @@
       console.log('Flushing log events to Clearcut.');
     }
     const eventsToSend = [...this.events];
-<<<<<<< HEAD
-    this.events.length = 0;
-
-    return new Promise<Buffer>((resolve, reject) => {
-      const request = [
-        {
-          log_source_name: 'CONCORD',
-          request_time_ms: Date.now(),
-          log_event: eventsToSend,
-        },
-      ];
-      const body = safeJsonStringify(request);
-      const options = {
-        hostname: 'non-existent-host',
-        path: '/log',
-        method: 'POST',
-        headers: { 'Content-Length': Buffer.byteLength(body) },
-      };
-      const bufs: Buffer[] = [];
-      const req = https.request(
-        {
-          ...options,
-          agent: this.getProxyAgent(),
-        },
-        (res) => {
-          res.on('data', (buf) => bufs.push(buf));
-          res.on('end', () => {
-            resolve(Buffer.concat(bufs));
-          });
-        },
-      );
-      req.on('error', (e) => {
-        if (this.config?.getDebugMode()) {
-          console.log('Clearcut POST request error: ', e);
-        }
-        // Add the events back to the front of the queue to be retried.
-        this.events.unshift(...eventsToSend);
-        reject(e);
-=======
     if (eventsToSend.length === 0) {
       return {};
     }
@@ -201,7 +162,6 @@
         );
         req.on('error', reject);
         req.end(body);
->>>>>>> d123b488
       });
 
     try {
