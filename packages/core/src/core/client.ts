--- conflicted
+++ resolved
@@ -242,13 +242,9 @@
   This is the GHC CLI. We are setting up the context for our chat.
   Today's date is ${today}.
   My operating system is: ${platform}
-<<<<<<< HEAD
-  I'm currently working in the directory: ${cwd}
-=======
   ${workingDirPreamble}
   Here is the folder structure of the current working directories:\n
   ${folderStructure}
->>>>>>> d123b488
           `.trim();
 
     const initialParts: Part[] = [{ text: context }];
