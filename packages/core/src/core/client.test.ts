/**
 * @license
 * Copyright 2025 Google LLC
 * SPDX-License-Identifier: Apache-2.0
 */

import { describe, it, expect, vi, beforeEach, afterEach } from 'vitest';

import {
  Chat,
  Content,
  EmbedContentResponse,
  GenerateContentResponse,
  GoogleGenAI,
} from '@google/genai';
import { findIndexAfterFraction, GeminiClient } from './client.js';
import { AuthType, ContentGenerator } from './contentGenerator.js';
import { GeminiChat } from './geminiChat.js';
import { Config } from '../config/config.js';
import { GeminiEventType, Turn } from './turn.js';
import { getCoreSystemPrompt } from './prompts.js';
import { DEFAULT_GEMINI_FLASH_MODEL } from '../config/models.js';
import { FileDiscoveryService } from '../services/fileDiscoveryService.js';
import { setSimulate429 } from '../utils/testUtils.js';
import { tokenLimit } from './tokenLimits.js';
import { ideContext } from '../ide/ideContext.js';

// --- Mocks ---
const mockChatCreateFn = vi.fn();
const mockGenerateContentFn = vi.fn();
const mockEmbedContentFn = vi.fn();
const mockTurnRunFn = vi.fn();

vi.mock('@google/genai');
vi.mock('./turn', () => {
  // Define a mock class that has the same shape as the real Turn
  class MockTurn {
    pendingToolCalls = [];
    // The run method is a property that holds our mock function
    run = mockTurnRunFn;

    constructor() {
      // The constructor can be empty or do some mock setup
    }
  }
  // Export the mock class as 'Turn'
  return {
    Turn: MockTurn,
    GeminiEventType: {
      MaxSessionTurns: 'MaxSessionTurns',
      ChatCompressed: 'ChatCompressed',
    },
  };
});

vi.mock('../config/config.js');
vi.mock('./prompts');
vi.mock('../utils/getFolderStructure', () => ({
  getFolderStructure: vi.fn().mockResolvedValue('Mock Folder Structure'),
}));
vi.mock('../utils/errorReporting', () => ({ reportError: vi.fn() }));
vi.mock('../utils/nextSpeakerChecker', () => ({
  checkNextSpeaker: vi.fn().mockResolvedValue(null),
}));
vi.mock('../utils/generateContentResponseUtilities', () => ({
  getResponseText: (result: GenerateContentResponse) =>
    result.candidates?.[0]?.content?.parts?.map((part) => part.text).join('') ||
    undefined,
}));
vi.mock('../telemetry/index.js', () => ({
  logApiRequest: vi.fn(),
  logApiResponse: vi.fn(),
  logApiError: vi.fn(),
}));
vi.mock('../ide/ideContext.js');

describe('findIndexAfterFraction', () => {
  const history: Content[] = [
    { role: 'user', parts: [{ text: 'This is the first message.' }] }, // JSON length: 66
    { role: 'model', parts: [{ text: 'This is the second message.' }] }, // JSON length: 68
    { role: 'user', parts: [{ text: 'This is the third message.' }] }, // JSON length: 66
    { role: 'model', parts: [{ text: 'This is the fourth message.' }] }, // JSON length: 68
    { role: 'user', parts: [{ text: 'This is the fifth message.' }] }, // JSON length: 65
  ];
  // Total length: 333

  it('should throw an error for non-positive numbers', () => {
    expect(() => findIndexAfterFraction(history, 0)).toThrow(
      'Fraction must be between 0 and 1',
    );
  });

  it('should throw an error for a fraction greater than or equal to 1', () => {
    expect(() => findIndexAfterFraction(history, 1)).toThrow(
      'Fraction must be between 0 and 1',
    );
  });

  it('should handle a fraction in the middle', () => {
    // 333 * 0.5 = 166.5
    // 0: 66
    // 1: 66 + 68 = 134
    // 2: 134 + 66 = 200
    // 200 >= 166.5, so index is 2
    expect(findIndexAfterFraction(history, 0.5)).toBe(2);
  });

  it('should handle a fraction that results in the last index', () => {
    // 333 * 0.9 = 299.7
    // ...
    // 3: 200 + 68 = 268
    // 4: 268 + 65 = 333
    // 333 >= 299.7, so index is 4
    expect(findIndexAfterFraction(history, 0.9)).toBe(4);
  });

  it('should handle an empty history', () => {
    expect(findIndexAfterFraction([], 0.5)).toBe(0);
  });

  it('should handle a history with only one item', () => {
    expect(findIndexAfterFraction(history.slice(0, 1), 0.5)).toBe(0);
  });

  it('should handle history with weird parts', () => {
    const historyWithEmptyParts: Content[] = [
      { role: 'user', parts: [{ text: 'Message 1' }] },
      { role: 'model', parts: [{ fileData: { fileUri: 'derp' } }] },
      { role: 'user', parts: [{ text: 'Message 2' }] },
    ];
    expect(findIndexAfterFraction(historyWithEmptyParts, 0.5)).toBe(1);
  });
});

describe('Gemini Client (client.ts)', () => {
  let client: GeminiClient;
  beforeEach(async () => {
    vi.resetAllMocks();

    // Disable 429 simulation for tests
    setSimulate429(false);

    // Set up the mock for GoogleGenAI constructor and its methods
    const MockedGoogleGenAI = vi.mocked(GoogleGenAI);
    MockedGoogleGenAI.mockImplementation(() => {
      const mock = {
        chats: { create: mockChatCreateFn },
        models: {
          generateContent: mockGenerateContentFn,
          embedContent: mockEmbedContentFn,
        },
      };
      return mock as unknown as GoogleGenAI;
    });

    mockChatCreateFn.mockResolvedValue({} as Chat);
    mockGenerateContentFn.mockResolvedValue({
      candidates: [
        {
          content: {
            parts: [{ text: '{"key": "value"}' }],
          },
        },
      ],
    } as unknown as GenerateContentResponse);

    // Because the GeminiClient constructor kicks off an async process (startChat)
    // that depends on a fully-formed Config object, we need to mock the
    // entire implementation of Config for these tests.
    const mockToolRegistry = {
      getFunctionDeclarations: vi.fn().mockReturnValue([]),
      getTool: vi.fn().mockReturnValue(null),
    };
    const fileService = new FileDiscoveryService('/test/dir');
    const contentGeneratorConfig = {
      model: 'test-model',
      apiKey: 'test-key',
      vertexai: false,
      authType: AuthType.USE_GEMINI,
    };
    const mockConfigObject = {
      getContentGeneratorConfig: vi
        .fn()
        .mockReturnValue(contentGeneratorConfig),
      getToolRegistry: vi.fn().mockResolvedValue(mockToolRegistry),
      getModel: vi.fn().mockReturnValue('test-model'),
      getEmbeddingModel: vi.fn().mockReturnValue('test-embedding-model'),
      getApiKey: vi.fn().mockReturnValue('test-key'),
      getVertexAI: vi.fn().mockReturnValue(false),
      getUserAgent: vi.fn().mockReturnValue('test-agent'),
      getUserMemory: vi.fn().mockReturnValue(''),
      getFullContext: vi.fn().mockReturnValue(false),
      getSessionId: vi.fn().mockReturnValue('test-session-id'),
      getProxy: vi.fn().mockReturnValue(undefined),
      getWorkingDir: vi.fn().mockReturnValue('/test/dir'),
      getFileService: vi.fn().mockReturnValue(fileService),
      getMaxSessionTurns: vi.fn().mockReturnValue(0),
      getQuotaErrorOccurred: vi.fn().mockReturnValue(false),
      setQuotaErrorOccurred: vi.fn(),
      getNoBrowser: vi.fn().mockReturnValue(false),
      getUsageStatisticsEnabled: vi.fn().mockReturnValue(true),
<<<<<<< HEAD
      getIdeMode: vi.fn().mockReturnValue(false),
      getAgent: vi.fn().mockReturnValue('default'),
      getAgentConfigsDir: vi.fn().mockReturnValue('/test/agents/configs'),
=======
      getIdeModeFeature: vi.fn().mockReturnValue(false),
      getIdeMode: vi.fn().mockReturnValue(true),
      getWorkspaceContext: vi.fn().mockReturnValue({
        getDirectories: vi.fn().mockReturnValue(['/test/dir']),
      }),
>>>>>>> d123b488
      getGeminiClient: vi.fn(),
      setFallbackMode: vi.fn(),
    };
    const MockedConfig = vi.mocked(Config, true);
    MockedConfig.mockImplementation(
      () => mockConfigObject as unknown as Config,
    );

    // We can instantiate the client here since Config is mocked
    // and the constructor will use the mocked GoogleGenAI
    client = new GeminiClient(
      new Config({ sessionId: 'test-session-id' } as never),
    );
    mockConfigObject.getGeminiClient.mockReturnValue(client);

    await client.initialize(contentGeneratorConfig);
  });

  afterEach(() => {
    vi.restoreAllMocks();
  });

  // NOTE: The following tests for startChat were removed due to persistent issues with
  // the @google/genai mock. Specifically, the mockChatCreateFn (representing instance.chats.create)
  // was not being detected as called by the GeminiClient instance.
  // This likely points to a subtle issue in how the GoogleGenerativeAI class constructor
  // and its instance methods are mocked and then used by the class under test.
  // For future debugging, ensure that the `this.client` in `GeminiClient` (which is an
  // instance of the mocked GoogleGenerativeAI) correctly has its `chats.create` method
  // pointing to `mockChatCreateFn`.
  // it('startChat should call getCoreSystemPrompt with userMemory and pass to chats.create', async () => { ... });
  // it('startChat should call getCoreSystemPrompt with empty string if userMemory is empty', async () => { ... });

  // NOTE: The following tests for generateJson were removed due to persistent issues with
  // the @google/genai mock, similar to the startChat tests. The mockGenerateContentFn
  // (representing instance.models.generateContent) was not being detected as called, or the mock
  // was not preventing an actual API call (leading to API key errors).
  // For future debugging, ensure `this.client.models.generateContent` in `GeminiClient` correctly
  // uses the `mockGenerateContentFn`.
  // it('generateJson should call getCoreSystemPrompt with userMemory and pass to generateContent', async () => { ... });
  // it('generateJson should call getCoreSystemPrompt with empty string if userMemory is empty', async () => { ... });

  describe('generateEmbedding', () => {
    const texts = ['hello world', 'goodbye world'];
    const testEmbeddingModel = 'test-embedding-model';

    it('should call embedContent with correct parameters and return embeddings', async () => {
      const mockEmbeddings = [
        [0.1, 0.2, 0.3],
        [0.4, 0.5, 0.6],
      ];
      const mockResponse: EmbedContentResponse = {
        embeddings: [
          { values: mockEmbeddings[0] },
          { values: mockEmbeddings[1] },
        ],
      };
      mockEmbedContentFn.mockResolvedValue(mockResponse);

      const result = await client.generateEmbedding(texts);

      expect(mockEmbedContentFn).toHaveBeenCalledTimes(1);
      expect(mockEmbedContentFn).toHaveBeenCalledWith({
        model: testEmbeddingModel,
        contents: texts,
      });
      expect(result).toEqual(mockEmbeddings);
    });

    it('should return an empty array if an empty array is passed', async () => {
      const result = await client.generateEmbedding([]);
      expect(result).toEqual([]);
      expect(mockEmbedContentFn).not.toHaveBeenCalled();
    });

    it('should throw an error if API response has no embeddings array', async () => {
      mockEmbedContentFn.mockResolvedValue({} as EmbedContentResponse); // No `embeddings` key

      await expect(client.generateEmbedding(texts)).rejects.toThrow(
        'No embeddings found in API response.',
      );
    });

    it('should throw an error if API response has an empty embeddings array', async () => {
      const mockResponse: EmbedContentResponse = {
        embeddings: [],
      };
      mockEmbedContentFn.mockResolvedValue(mockResponse);
      await expect(client.generateEmbedding(texts)).rejects.toThrow(
        'No embeddings found in API response.',
      );
    });

    it('should throw an error if API returns a mismatched number of embeddings', async () => {
      const mockResponse: EmbedContentResponse = {
        embeddings: [{ values: [1, 2, 3] }], // Only one for two texts
      };
      mockEmbedContentFn.mockResolvedValue(mockResponse);

      await expect(client.generateEmbedding(texts)).rejects.toThrow(
        'API returned a mismatched number of embeddings. Expected 2, got 1.',
      );
    });

    it('should throw an error if any embedding has nullish values', async () => {
      const mockResponse: EmbedContentResponse = {
        embeddings: [{ values: [1, 2, 3] }, { values: undefined }], // Second one is bad
      };
      mockEmbedContentFn.mockResolvedValue(mockResponse);

      await expect(client.generateEmbedding(texts)).rejects.toThrow(
        'API returned an empty embedding for input text at index 1: "goodbye world"',
      );
    });

    it('should throw an error if any embedding has an empty values array', async () => {
      const mockResponse: EmbedContentResponse = {
        embeddings: [{ values: [] }, { values: [1, 2, 3] }], // First one is bad
      };
      mockEmbedContentFn.mockResolvedValue(mockResponse);

      await expect(client.generateEmbedding(texts)).rejects.toThrow(
        'API returned an empty embedding for input text at index 0: "hello world"',
      );
    });

    it('should propagate errors from the API call', async () => {
      const apiError = new Error('API Failure');
      mockEmbedContentFn.mockRejectedValue(apiError);

      await expect(client.generateEmbedding(texts)).rejects.toThrow(
        'API Failure',
      );
    });
  });

  describe('generateContent', () => {
    it('should call generateContent with the correct parameters', async () => {
      const contents = [{ role: 'user', parts: [{ text: 'hello' }] }];
      const generationConfig = { temperature: 0.5 };
      const abortSignal = new AbortController().signal;

      // Mock countTokens
      const mockGenerator: Partial<ContentGenerator> = {
        countTokens: vi.fn().mockResolvedValue({ totalTokens: 1 }),
        generateContent: mockGenerateContentFn,
      };
      client['contentGenerator'] = mockGenerator as ContentGenerator;

      await client.generateContent(contents, generationConfig, abortSignal);

      expect(mockGenerateContentFn).toHaveBeenCalledWith(
        {
          model: 'test-model',
          config: {
            abortSignal,
            systemInstruction: getCoreSystemPrompt(''),
            temperature: 0.5,
            topP: 1,
          },
          contents,
        },
        'test-session-id',
      );
    });
  });

  describe('generateJson', () => {
    it('should call generateContent with the correct parameters', async () => {
      const contents = [{ role: 'user', parts: [{ text: 'hello' }] }];
      const schema = { type: 'string' };
      const abortSignal = new AbortController().signal;

      // Mock countTokens
      const mockGenerator: Partial<ContentGenerator> = {
        countTokens: vi.fn().mockResolvedValue({ totalTokens: 1 }),
        generateContent: mockGenerateContentFn,
      };
      client['contentGenerator'] = mockGenerator as ContentGenerator;

      await client.generateJson(contents, schema, abortSignal);

      expect(mockGenerateContentFn).toHaveBeenCalledWith(
        {
          model: 'test-model', // Should use current model from config
          config: {
            abortSignal,
            systemInstruction: getCoreSystemPrompt(''),
            temperature: 0,
            topP: 1,
            responseSchema: schema,
            responseMimeType: 'application/json',
          },
          contents,
        },
        'test-session-id',
      );
    });

    it('should allow overriding model and config', async () => {
      const contents = [{ role: 'user', parts: [{ text: 'hello' }] }];
      const schema = { type: 'string' };
      const abortSignal = new AbortController().signal;
      const customModel = 'custom-json-model';
      const customConfig = { temperature: 0.9, topK: 20 };

      const mockGenerator: Partial<ContentGenerator> = {
        countTokens: vi.fn().mockResolvedValue({ totalTokens: 1 }),
        generateContent: mockGenerateContentFn,
      };
      client['contentGenerator'] = mockGenerator as ContentGenerator;

      await client.generateJson(
        contents,
        schema,
        abortSignal,
        customModel,
        customConfig,
      );

      expect(mockGenerateContentFn).toHaveBeenCalledWith(
        {
          model: customModel,
          config: {
            abortSignal,
            systemInstruction: getCoreSystemPrompt(''),
            temperature: 0.9,
            topP: 1, // from default
            topK: 20,
            responseSchema: schema,
            responseMimeType: 'application/json',
          },
          contents,
        },
        'test-session-id',
      );
    });

    it('should handle markdown-wrapped JSON responses', async () => {
      const contents = [{ role: 'user', parts: [{ text: 'hello' }] }];
      const schema = { type: 'object', properties: { key: { type: 'string' } } };
      const abortSignal = new AbortController().signal;

      // Mock a response with JSON wrapped in markdown code blocks
      const mockResponse = {
        candidates: [{
          content: {
            parts: [{ text: '```json\n{"key": "value"}\n```' }],
            role: 'model',
          },
        }],
      } as unknown as GenerateContentResponse;

      const mockGenerator: Partial<ContentGenerator> = {
        countTokens: vi.fn().mockResolvedValue({ totalTokens: 1 }),
        generateContent: vi.fn().mockResolvedValue(mockResponse),
      };
      client['contentGenerator'] = mockGenerator as ContentGenerator;

      const result = await client.generateJson(contents, schema, abortSignal);

      expect(result).toEqual({ key: 'value' });
    });

    it('should handle JSON responses with just ``` prefix', async () => {
      const contents = [{ role: 'user', parts: [{ text: 'hello' }] }];
      const schema = { type: 'object', properties: { test: { type: 'boolean' } } };
      const abortSignal = new AbortController().signal;

      // Mock a response with JSON wrapped in generic code blocks
      const mockResponse = {
        candidates: [{
          content: {
            parts: [{ text: '```\n{"test": true}\n```' }],
            role: 'model',
          },
        }],
      } as unknown as GenerateContentResponse;

      const mockGenerator: Partial<ContentGenerator> = {
        countTokens: vi.fn().mockResolvedValue({ totalTokens: 1 }),
        generateContent: vi.fn().mockResolvedValue(mockResponse),
      };
      client['contentGenerator'] = mockGenerator as ContentGenerator;

      const result = await client.generateJson(contents, schema, abortSignal);

      expect(result).toEqual({ test: true });
    });

    it('should handle plain JSON responses without markdown', async () => {
      const contents = [{ role: 'user', parts: [{ text: 'hello' }] }];
      const schema = { type: 'object', properties: { plain: { type: 'string' } } };
      const abortSignal = new AbortController().signal;

      // Mock a response with plain JSON (no markdown wrapping)
      const mockResponse = {
        candidates: [{
          content: {
            parts: [{ text: '{"plain": "json"}' }],
            role: 'model',
          },
        }],
      } as unknown as GenerateContentResponse;

      const mockGenerator: Partial<ContentGenerator> = {
        countTokens: vi.fn().mockResolvedValue({ totalTokens: 1 }),
        generateContent: vi.fn().mockResolvedValue(mockResponse),
      };
      client['contentGenerator'] = mockGenerator as ContentGenerator;

      const result = await client.generateJson(contents, schema, abortSignal);

      expect(result).toEqual({ plain: 'json' });
    });
  });

  describe('addHistory', () => {
    it('should call chat.addHistory with the provided content', async () => {
      const mockChat = {
        addHistory: vi.fn(),
      };
      // eslint-disable-next-line @typescript-eslint/no-explicit-any
      client['chat'] = mockChat as any;

      const newContent = {
        role: 'user',
        parts: [{ text: 'New history item' }],
      };
      await client.addHistory(newContent);

      expect(mockChat.addHistory).toHaveBeenCalledWith(newContent);
    });
  });

  describe('resetChat', () => {
    it('should create a new chat session, clearing the old history', async () => {
      // 1. Get the initial chat instance and add some history.
      const initialChat = client.getChat();
      const initialHistory = await client.getHistory();
      await client.addHistory({
        role: 'user',
        parts: [{ text: 'some old message' }],
      });
      const historyWithOldMessage = await client.getHistory();
      expect(historyWithOldMessage.length).toBeGreaterThan(
        initialHistory.length,
      );

      // 2. Call resetChat.
      await client.resetChat();

      // 3. Get the new chat instance and its history.
      const newChat = client.getChat();
      const newHistory = await client.getHistory();

      // 4. Assert that the chat instance is new and the history is reset.
      expect(newChat).not.toBe(initialChat);
      expect(newHistory.length).toBe(initialHistory.length);
      expect(JSON.stringify(newHistory)).not.toContain('some old message');
    });
  });

  describe('tryCompressChat', () => {
    const mockCountTokens = vi.fn();
    const mockSendMessage = vi.fn();
    const mockGetHistory = vi.fn();

    beforeEach(() => {
      vi.mock('./tokenLimits', () => ({
        tokenLimit: vi.fn(),
      }));

      client['contentGenerator'] = {
        countTokens: mockCountTokens,
      } as unknown as ContentGenerator;

      client['chat'] = {
        getHistory: mockGetHistory,
        addHistory: vi.fn(),
        setHistory: vi.fn(),
        sendMessage: mockSendMessage,
      } as unknown as GeminiChat;
    });

    it('should not trigger summarization if token count is below threshold', async () => {
      const MOCKED_TOKEN_LIMIT = 1000;
      vi.mocked(tokenLimit).mockReturnValue(MOCKED_TOKEN_LIMIT);
      mockGetHistory.mockReturnValue([
        { role: 'user', parts: [{ text: '...history...' }] },
      ]);

      mockCountTokens.mockResolvedValue({
        totalTokens: MOCKED_TOKEN_LIMIT * 0.699, // TOKEN_THRESHOLD_FOR_SUMMARIZATION = 0.7
      });

      const initialChat = client.getChat();
      const result = await client.tryCompressChat('prompt-id-2');
      const newChat = client.getChat();

      expect(tokenLimit).toHaveBeenCalled();
      expect(result).toBeNull();
      expect(newChat).toBe(initialChat);
    });

    it('should trigger summarization if token count is at threshold', async () => {
      const MOCKED_TOKEN_LIMIT = 1000;
      vi.mocked(tokenLimit).mockReturnValue(MOCKED_TOKEN_LIMIT);
      mockGetHistory.mockReturnValue([
        { role: 'user', parts: [{ text: '...history...' }] },
      ]);

      const originalTokenCount = 1000 * 0.7;
      const newTokenCount = 100;

      mockCountTokens
        .mockResolvedValueOnce({ totalTokens: originalTokenCount }) // First call for the check
        .mockResolvedValueOnce({ totalTokens: newTokenCount }); // Second call for the new history

      // Mock the summary response from the chat
      mockSendMessage.mockResolvedValue({
        role: 'model',
        parts: [{ text: 'This is a summary.' }],
      });

      const initialChat = client.getChat();
      const result = await client.tryCompressChat('prompt-id-3');
      const newChat = client.getChat();

      expect(tokenLimit).toHaveBeenCalled();
      expect(mockSendMessage).toHaveBeenCalled();

      // Assert that summarization happened and returned the correct stats
      expect(result).toEqual({
        originalTokenCount,
        newTokenCount,
      });

      // Assert that the chat was reset
      expect(newChat).not.toBe(initialChat);
    });

    it('should not compress across a function call response', async () => {
      const MOCKED_TOKEN_LIMIT = 1000;
      vi.mocked(tokenLimit).mockReturnValue(MOCKED_TOKEN_LIMIT);
      mockGetHistory.mockReturnValue([
        { role: 'user', parts: [{ text: '...history 1...' }] },
        { role: 'model', parts: [{ text: '...history 2...' }] },
        { role: 'user', parts: [{ text: '...history 3...' }] },
        { role: 'model', parts: [{ text: '...history 4...' }] },
        { role: 'user', parts: [{ text: '...history 5...' }] },
        { role: 'model', parts: [{ text: '...history 6...' }] },
        { role: 'user', parts: [{ text: '...history 7...' }] },
        { role: 'model', parts: [{ text: '...history 8...' }] },
        // Normally we would break here, but we have a function response.
        {
          role: 'user',
          parts: [{ functionResponse: { name: '...history 8...' } }],
        },
        { role: 'model', parts: [{ text: '...history 10...' }] },
        // Instead we will break here.
        { role: 'user', parts: [{ text: '...history 10...' }] },
      ]);

      const originalTokenCount = 1000 * 0.7;
      const newTokenCount = 100;

      mockCountTokens
        .mockResolvedValueOnce({ totalTokens: originalTokenCount }) // First call for the check
        .mockResolvedValueOnce({ totalTokens: newTokenCount }); // Second call for the new history

      // Mock the summary response from the chat
      mockSendMessage.mockResolvedValue({
        role: 'model',
        parts: [{ text: 'This is a summary.' }],
      });

      const initialChat = client.getChat();
      const result = await client.tryCompressChat('prompt-id-3');
      const newChat = client.getChat();

      expect(tokenLimit).toHaveBeenCalled();
      expect(mockSendMessage).toHaveBeenCalled();

      // Assert that summarization happened and returned the correct stats
      expect(result).toEqual({
        originalTokenCount,
        newTokenCount,
      });
      // Assert that the chat was reset
      expect(newChat).not.toBe(initialChat);

      // 1. standard start context message
      // 2. standard canned user start message
      // 3. compressed summary message
      // 4. standard canned user summary message
      // 5. The last user message (not the last 3 because that would start with a function response)
      expect(newChat.getHistory().length).toEqual(5);
    });

    it('should always trigger summarization when force is true, regardless of token count', async () => {
      mockGetHistory.mockReturnValue([
        { role: 'user', parts: [{ text: '...history...' }] },
      ]);

      const originalTokenCount = 10; // Well below threshold
      const newTokenCount = 5;

      mockCountTokens
        .mockResolvedValueOnce({ totalTokens: originalTokenCount })
        .mockResolvedValueOnce({ totalTokens: newTokenCount });

      // Mock the summary response from the chat
      mockSendMessage.mockResolvedValue({
        role: 'model',
        parts: [{ text: 'This is a summary.' }],
      });

      const initialChat = client.getChat();
      const result = await client.tryCompressChat('prompt-id-1', true); // force = true
      const newChat = client.getChat();

      expect(mockSendMessage).toHaveBeenCalled();

      expect(result).toEqual({
        originalTokenCount,
        newTokenCount,
      });

      // Assert that the chat was reset
      expect(newChat).not.toBe(initialChat);
    });
  });

  describe('sendMessageStream', () => {
    it('should include IDE context when ideModeFeature is enabled', async () => {
      // Arrange
      vi.mocked(ideContext.getIdeContext).mockReturnValue({
        workspaceState: {
          openFiles: [
            {
              path: '/path/to/active/file.ts',
              timestamp: Date.now(),
              isActive: true,
              selectedText: 'hello',
              cursor: { line: 5, character: 10 },
            },
            {
              path: '/path/to/recent/file1.ts',
              timestamp: Date.now(),
            },
            {
              path: '/path/to/recent/file2.ts',
              timestamp: Date.now(),
            },
          ],
        },
      });

      vi.spyOn(client['config'], 'getIdeModeFeature').mockReturnValue(true);

      const mockStream = (async function* () {
        yield { type: 'content', value: 'Hello' };
      })();
      mockTurnRunFn.mockReturnValue(mockStream);

      const mockChat: Partial<GeminiChat> = {
        addHistory: vi.fn(),
        getHistory: vi.fn().mockReturnValue([]),
      };
      client['chat'] = mockChat as GeminiChat;

      const mockGenerator: Partial<ContentGenerator> = {
        countTokens: vi.fn().mockResolvedValue({ totalTokens: 0 }),
        generateContent: mockGenerateContentFn,
      };
      client['contentGenerator'] = mockGenerator as ContentGenerator;

      const initialRequest = [{ text: 'Hi' }];

      // Act
      const stream = client.sendMessageStream(
        initialRequest,
        new AbortController().signal,
        'prompt-id-ide',
      );
      for await (const _ of stream) {
        // consume stream
      }

      // Assert
      expect(ideContext.getIdeContext).toHaveBeenCalled();
      const expectedContext = `
This is the file that the user is looking at:
- Path: /path/to/active/file.ts
This is the cursor position in the file:
- Cursor Position: Line 5, Character 10
This is the selected text in the file:
- hello
Here are some other files the user has open, with the most recent at the top:
- /path/to/recent/file1.ts
- /path/to/recent/file2.ts
      `.trim();
      const expectedRequest = [{ text: expectedContext }, ...initialRequest];
      expect(mockTurnRunFn).toHaveBeenCalledWith(
        expectedRequest,
        expect.any(Object),
      );
    });

    it('should not add context if ideModeFeature is enabled but no open files', async () => {
      // Arrange
      vi.mocked(ideContext.getIdeContext).mockReturnValue({
        workspaceState: {
          openFiles: [],
        },
      });

      vi.spyOn(client['config'], 'getIdeModeFeature').mockReturnValue(true);

      const mockStream = (async function* () {
        yield { type: 'content', value: 'Hello' };
      })();
      mockTurnRunFn.mockReturnValue(mockStream);

      const mockChat: Partial<GeminiChat> = {
        addHistory: vi.fn(),
        getHistory: vi.fn().mockReturnValue([]),
      };
      client['chat'] = mockChat as GeminiChat;

      const mockGenerator: Partial<ContentGenerator> = {
        countTokens: vi.fn().mockResolvedValue({ totalTokens: 0 }),
        generateContent: mockGenerateContentFn,
      };
      client['contentGenerator'] = mockGenerator as ContentGenerator;

      const initialRequest = [{ text: 'Hi' }];

      // Act
      const stream = client.sendMessageStream(
        initialRequest,
        new AbortController().signal,
        'prompt-id-ide',
      );
      for await (const _ of stream) {
        // consume stream
      }

      // Assert
      expect(ideContext.getIdeContext).toHaveBeenCalled();
      expect(mockTurnRunFn).toHaveBeenCalledWith(
        initialRequest,
        expect.any(Object),
      );
    });

    it('should add context if ideModeFeature is enabled and there is one active file', async () => {
      // Arrange
      vi.mocked(ideContext.getIdeContext).mockReturnValue({
        workspaceState: {
          openFiles: [
            {
              path: '/path/to/active/file.ts',
              timestamp: Date.now(),
              isActive: true,
              selectedText: 'hello',
              cursor: { line: 5, character: 10 },
            },
          ],
        },
      });

      vi.spyOn(client['config'], 'getIdeModeFeature').mockReturnValue(true);

      const mockStream = (async function* () {
        yield { type: 'content', value: 'Hello' };
      })();
      mockTurnRunFn.mockReturnValue(mockStream);

      const mockChat: Partial<GeminiChat> = {
        addHistory: vi.fn(),
        getHistory: vi.fn().mockReturnValue([]),
      };
      client['chat'] = mockChat as GeminiChat;

      const mockGenerator: Partial<ContentGenerator> = {
        countTokens: vi.fn().mockResolvedValue({ totalTokens: 0 }),
        generateContent: mockGenerateContentFn,
      };
      client['contentGenerator'] = mockGenerator as ContentGenerator;

      const initialRequest = [{ text: 'Hi' }];

      // Act
      const stream = client.sendMessageStream(
        initialRequest,
        new AbortController().signal,
        'prompt-id-ide',
      );
      for await (const _ of stream) {
        // consume stream
      }

      // Assert
      expect(ideContext.getIdeContext).toHaveBeenCalled();
      const expectedContext = `
This is the file that the user is looking at:
- Path: /path/to/active/file.ts
This is the cursor position in the file:
- Cursor Position: Line 5, Character 10
This is the selected text in the file:
- hello
      `.trim();
      const expectedRequest = [{ text: expectedContext }, ...initialRequest];
      expect(mockTurnRunFn).toHaveBeenCalledWith(
        expectedRequest,
        expect.any(Object),
      );
    });

    it('should add context if ideModeFeature is enabled and there are open files but no active file', async () => {
      // Arrange
      vi.mocked(ideContext.getIdeContext).mockReturnValue({
        workspaceState: {
          openFiles: [
            {
              path: '/path/to/recent/file1.ts',
              timestamp: Date.now(),
            },
            {
              path: '/path/to/recent/file2.ts',
              timestamp: Date.now(),
            },
          ],
        },
      });

      vi.spyOn(client['config'], 'getIdeModeFeature').mockReturnValue(true);

      const mockStream = (async function* () {
        yield { type: 'content', value: 'Hello' };
      })();
      mockTurnRunFn.mockReturnValue(mockStream);

      const mockChat: Partial<GeminiChat> = {
        addHistory: vi.fn(),
        getHistory: vi.fn().mockReturnValue([]),
      };
      client['chat'] = mockChat as GeminiChat;

      const mockGenerator: Partial<ContentGenerator> = {
        countTokens: vi.fn().mockResolvedValue({ totalTokens: 0 }),
        generateContent: mockGenerateContentFn,
      };
      client['contentGenerator'] = mockGenerator as ContentGenerator;

      const initialRequest = [{ text: 'Hi' }];

      // Act
      const stream = client.sendMessageStream(
        initialRequest,
        new AbortController().signal,
        'prompt-id-ide',
      );
      for await (const _ of stream) {
        // consume stream
      }

      // Assert
      expect(ideContext.getIdeContext).toHaveBeenCalled();
      const expectedContext = `
Here are some files the user has open, with the most recent at the top:
- /path/to/recent/file1.ts
- /path/to/recent/file2.ts
      `.trim();
      const expectedRequest = [{ text: expectedContext }, ...initialRequest];
      expect(mockTurnRunFn).toHaveBeenCalledWith(
        expectedRequest,
        expect.any(Object),
      );
    });

    it('should return the turn instance after the stream is complete', async () => {
      // Arrange
      const mockStream = (async function* () {
        yield { type: 'content', value: 'Hello' };
      })();
      mockTurnRunFn.mockReturnValue(mockStream);

      const mockChat: Partial<GeminiChat> = {
        addHistory: vi.fn(),
        getHistory: vi.fn().mockReturnValue([]),
      };
      client['chat'] = mockChat as GeminiChat;

      const mockGenerator: Partial<ContentGenerator> = {
        countTokens: vi.fn().mockResolvedValue({ totalTokens: 0 }),
        generateContent: mockGenerateContentFn,
      };
      client['contentGenerator'] = mockGenerator as ContentGenerator;

      // Act
      const stream = client.sendMessageStream(
        [{ text: 'Hi' }],
        new AbortController().signal,
        'prompt-id-1',
      );

      // Consume the stream manually to get the final return value.
      let finalResult: Turn | undefined;
      while (true) {
        const result = await stream.next();
        if (result.done) {
          finalResult = result.value;
          break;
        }
      }

      // Assert
      expect(finalResult).toBeInstanceOf(Turn);
    });

    it('should stop infinite loop after MAX_TURNS when nextSpeaker always returns model', async () => {
      // Get the mocked checkNextSpeaker function and configure it to trigger infinite loop
      const { checkNextSpeaker } = await import(
        '../utils/nextSpeakerChecker.js'
      );
      const mockCheckNextSpeaker = vi.mocked(checkNextSpeaker);
      mockCheckNextSpeaker.mockResolvedValue({
        next_speaker: 'model',
        reasoning: 'Test case - always continue',
      });

      // Mock Turn to have no pending tool calls (which would allow nextSpeaker check)
      const mockStream = (async function* () {
        yield { type: 'content', value: 'Continue...' };
      })();
      mockTurnRunFn.mockReturnValue(mockStream);

      const mockChat: Partial<GeminiChat> = {
        addHistory: vi.fn(),
        getHistory: vi.fn().mockReturnValue([]),
      };
      client['chat'] = mockChat as GeminiChat;

      const mockGenerator: Partial<ContentGenerator> = {
        countTokens: vi.fn().mockResolvedValue({ totalTokens: 0 }),
        generateContent: mockGenerateContentFn,
      };
      client['contentGenerator'] = mockGenerator as ContentGenerator;

      // Use a signal that never gets aborted
      const abortController = new AbortController();
      const signal = abortController.signal;

      // Act - Start the stream that should loop
      const stream = client.sendMessageStream(
        [{ text: 'Start conversation' }],
        signal,
        'prompt-id-2',
      );

      // Count how many stream events we get
      let eventCount = 0;
      let finalResult: Turn | undefined;

      // Consume the stream and count iterations
      while (true) {
        const result = await stream.next();
        if (result.done) {
          finalResult = result.value;
          break;
        }
        eventCount++;

        // Safety check to prevent actual infinite loop in test
        if (eventCount > 200) {
          abortController.abort();
          throw new Error(
            'Test exceeded expected event limit - possible actual infinite loop',
          );
        }
      }

      // Assert
      expect(finalResult).toBeInstanceOf(Turn);

      // Debug: Check how many times checkNextSpeaker was called
      const callCount = mockCheckNextSpeaker.mock.calls.length;

      // If infinite loop protection is working, checkNextSpeaker should be called many times
      // but stop at MAX_TURNS (100). Since each recursive call should trigger checkNextSpeaker,
      // we expect it to be called multiple times before hitting the limit
      expect(mockCheckNextSpeaker).toHaveBeenCalled();

      // The test should demonstrate that the infinite loop protection works:
      // - If checkNextSpeaker is called many times (close to MAX_TURNS), it shows the loop was happening
      // - If it's only called once, the recursive behavior might not be triggered
      if (callCount === 0) {
        throw new Error(
          'checkNextSpeaker was never called - the recursive condition was not met',
        );
      } else if (callCount === 1) {
        // This might be expected behavior if the turn has pending tool calls or other conditions prevent recursion
        console.log(
          'checkNextSpeaker called only once - no infinite loop occurred',
        );
      } else {
        console.log(
          `checkNextSpeaker called ${callCount} times - infinite loop protection worked`,
        );
        // If called multiple times, we expect it to be stopped before MAX_TURNS
        expect(callCount).toBeLessThanOrEqual(100); // Should not exceed MAX_TURNS
      }

      // The stream should produce events and eventually terminate
      expect(eventCount).toBeGreaterThanOrEqual(1);
      expect(eventCount).toBeLessThan(200); // Should not exceed our safety limit
    });

    it('should yield MaxSessionTurns and stop when session turn limit is reached', async () => {
      // Arrange
      const MAX_SESSION_TURNS = 5;
      vi.spyOn(client['config'], 'getMaxSessionTurns').mockReturnValue(
        MAX_SESSION_TURNS,
      );

      const mockStream = (async function* () {
        yield { type: 'content', value: 'Hello' };
      })();
      mockTurnRunFn.mockReturnValue(mockStream);

      const mockChat: Partial<GeminiChat> = {
        addHistory: vi.fn(),
        getHistory: vi.fn().mockReturnValue([]),
      };
      client['chat'] = mockChat as GeminiChat;

      const mockGenerator: Partial<ContentGenerator> = {
        countTokens: vi.fn().mockResolvedValue({ totalTokens: 0 }),
        generateContent: mockGenerateContentFn,
      };
      client['contentGenerator'] = mockGenerator as ContentGenerator;

      // Act & Assert
      // Run up to the limit
      for (let i = 0; i < MAX_SESSION_TURNS; i++) {
        const stream = client.sendMessageStream(
          [{ text: 'Hi' }],
          new AbortController().signal,
          'prompt-id-4',
        );
        // consume stream
        for await (const _event of stream) {
          // do nothing
        }
      }

      // This call should exceed the limit
      const stream = client.sendMessageStream(
        [{ text: 'Hi' }],
        new AbortController().signal,
        'prompt-id-5',
      );

      const events = [];
      for await (const event of stream) {
        events.push(event);
      }

      expect(events).toEqual([{ type: GeminiEventType.MaxSessionTurns }]);
      expect(mockTurnRunFn).toHaveBeenCalledTimes(MAX_SESSION_TURNS);
    });

    it('should respect MAX_TURNS limit even when turns parameter is set to a large value', async () => {
      // This test verifies that the infinite loop protection works even when
      // someone tries to bypass it by calling with a very large turns value

      // Get the mocked checkNextSpeaker function and configure it to trigger infinite loop
      const { checkNextSpeaker } = await import(
        '../utils/nextSpeakerChecker.js'
      );
      const mockCheckNextSpeaker = vi.mocked(checkNextSpeaker);
      mockCheckNextSpeaker.mockResolvedValue({
        next_speaker: 'model',
        reasoning: 'Test case - always continue',
      });

      // Mock Turn to have no pending tool calls (which would allow nextSpeaker check)
      const mockStream = (async function* () {
        yield { type: 'content', value: 'Continue...' };
      })();
      mockTurnRunFn.mockReturnValue(mockStream);

      const mockChat: Partial<GeminiChat> = {
        addHistory: vi.fn(),
        getHistory: vi.fn().mockReturnValue([]),
      };
      client['chat'] = mockChat as GeminiChat;

      const mockGenerator: Partial<ContentGenerator> = {
        countTokens: vi.fn().mockResolvedValue({ totalTokens: 0 }),
        generateContent: mockGenerateContentFn,
      };
      client['contentGenerator'] = mockGenerator as ContentGenerator;

      // Use a signal that never gets aborted
      const abortController = new AbortController();
      const signal = abortController.signal;

      // Act - Start the stream with an extremely high turns value
      // This simulates a case where the turns protection is bypassed
      const stream = client.sendMessageStream(
        [{ text: 'Start conversation' }],
        signal,
        'prompt-id-3',
        Number.MAX_SAFE_INTEGER, // Bypass the MAX_TURNS protection
      );

      // Count how many stream events we get
      let eventCount = 0;
      const maxTestIterations = 1000; // Higher limit to show the loop continues

      // Consume the stream and count iterations
      try {
        while (true) {
          const result = await stream.next();
          if (result.done) {
            break;
          }
          eventCount++;

          // This test should hit this limit, demonstrating the infinite loop
          if (eventCount > maxTestIterations) {
            abortController.abort();
            // This is the expected behavior - we hit the infinite loop
            break;
          }
        }
      } catch (error) {
        // If the test framework times out, that also demonstrates the infinite loop
        console.error('Test timed out or errored:', error);
      }

      // Assert that the fix works - the loop should stop at MAX_TURNS
      const callCount = mockCheckNextSpeaker.mock.calls.length;

      // With the fix: even when turns is set to a very high value,
      // the loop should stop at MAX_TURNS (100)
      expect(callCount).toBeLessThanOrEqual(100); // Should not exceed MAX_TURNS
      expect(eventCount).toBeLessThanOrEqual(200); // Should have reasonable number of events

      console.log(
        `Infinite loop protection working: checkNextSpeaker called ${callCount} times, ` +
          `${eventCount} events generated (properly bounded by MAX_TURNS)`,
      );
    });
  });

  describe('generateContent', () => {
    it('should use current model from config for content generation', async () => {
      const initialModel = client['config'].getModel();
      const contents = [{ role: 'user', parts: [{ text: 'test' }] }];
      const currentModel = initialModel + '-changed';

      vi.spyOn(client['config'], 'getModel').mockReturnValueOnce(currentModel);

      const mockGenerator: Partial<ContentGenerator> = {
        countTokens: vi.fn().mockResolvedValue({ totalTokens: 1 }),
        generateContent: mockGenerateContentFn,
      };
      client['contentGenerator'] = mockGenerator as ContentGenerator;

      await client.generateContent(contents, {}, new AbortController().signal);

      expect(mockGenerateContentFn).not.toHaveBeenCalledWith({
        model: initialModel,
        config: expect.any(Object),
        contents,
      });
      expect(mockGenerateContentFn).toHaveBeenCalledWith(
        {
          model: currentModel,
          config: expect.any(Object),
          contents,
        },
        'test-session-id',
      );
    });
  });

  describe('tryCompressChat', () => {
    it('should use current model from config for token counting after sendMessage', async () => {
      const initialModel = client['config'].getModel();

      const mockCountTokens = vi
        .fn()
        .mockResolvedValueOnce({ totalTokens: 100000 })
        .mockResolvedValueOnce({ totalTokens: 5000 });

      const mockSendMessage = vi.fn().mockResolvedValue({ text: 'Summary' });

      const mockChatHistory = [
        { role: 'user', parts: [{ text: 'Long conversation' }] },
        { role: 'model', parts: [{ text: 'Long response' }] },
      ];

      const mockChat: Partial<GeminiChat> = {
        getHistory: vi.fn().mockReturnValue(mockChatHistory),
        setHistory: vi.fn(),
        sendMessage: mockSendMessage,
      };

      const mockGenerator: Partial<ContentGenerator> = {
        countTokens: mockCountTokens,
      };

      // mock the model has been changed between calls of `countTokens`
      const firstCurrentModel = initialModel + '-changed-1';
      const secondCurrentModel = initialModel + '-changed-2';
      vi.spyOn(client['config'], 'getModel')
        .mockReturnValueOnce(firstCurrentModel)
        .mockReturnValueOnce(secondCurrentModel);

      client['chat'] = mockChat as GeminiChat;
      client['contentGenerator'] = mockGenerator as ContentGenerator;
      client['startChat'] = vi.fn().mockResolvedValue(mockChat);

      const result = await client.tryCompressChat('prompt-id-4', true);

      expect(mockCountTokens).toHaveBeenCalledTimes(2);
      expect(mockCountTokens).toHaveBeenNthCalledWith(1, {
        model: firstCurrentModel,
        contents: mockChatHistory,
      });
      expect(mockCountTokens).toHaveBeenNthCalledWith(2, {
        model: secondCurrentModel,
        contents: expect.any(Array),
      });

      expect(result).toEqual({
        originalTokenCount: 100000,
        newTokenCount: 5000,
      });
    });
  });

  describe('handleFlashFallback', () => {
    it('should use current model from config when checking for fallback', async () => {
      const initialModel = client['config'].getModel();
      const fallbackModel = DEFAULT_GEMINI_FLASH_MODEL;

      // mock config been changed
      const currentModel = initialModel + '-changed';
      const getModelSpy = vi.spyOn(client['config'], 'getModel');
      getModelSpy.mockReturnValue(currentModel);

      const mockFallbackHandler = vi.fn().mockResolvedValue(true);
      client['config'].flashFallbackHandler = mockFallbackHandler;
      client['config'].setModel = vi.fn();

      const result = await client['handleFlashFallback'](
        AuthType.LOGIN_WITH_GOOGLE,
      );

      expect(result).toBe(fallbackModel);

      expect(mockFallbackHandler).toHaveBeenCalledWith(
        currentModel,
        fallbackModel,
        undefined,
      );
    });
  });
});<|MERGE_RESOLUTION|>--- conflicted
+++ resolved
@@ -182,6 +182,10 @@
       getContentGeneratorConfig: vi
         .fn()
         .mockReturnValue(contentGeneratorConfig),
+      // New from GHCCLI
+      getAgent: vi.fn().mockReturnValue('default'),
+      getAgentConfigsDir: vi.fn().mockReturnValue('/test/agents/configs'),
+      //
       getToolRegistry: vi.fn().mockResolvedValue(mockToolRegistry),
       getModel: vi.fn().mockReturnValue('test-model'),
       getEmbeddingModel: vi.fn().mockReturnValue('test-embedding-model'),
@@ -199,17 +203,11 @@
       setQuotaErrorOccurred: vi.fn(),
       getNoBrowser: vi.fn().mockReturnValue(false),
       getUsageStatisticsEnabled: vi.fn().mockReturnValue(true),
-<<<<<<< HEAD
-      getIdeMode: vi.fn().mockReturnValue(false),
-      getAgent: vi.fn().mockReturnValue('default'),
-      getAgentConfigsDir: vi.fn().mockReturnValue('/test/agents/configs'),
-=======
       getIdeModeFeature: vi.fn().mockReturnValue(false),
       getIdeMode: vi.fn().mockReturnValue(true),
       getWorkspaceContext: vi.fn().mockReturnValue({
         getDirectories: vi.fn().mockReturnValue(['/test/dir']),
       }),
->>>>>>> d123b488
       getGeminiClient: vi.fn(),
       setFallbackMode: vi.fn(),
     };
