/**
 * @license
 * Copyright 2025 Google LLC
 * SPDX-License-Identifier: Apache-2.0
 */

import { Client } from '@modelcontextprotocol/sdk/client/index.js';
import { Transport } from '@modelcontextprotocol/sdk/shared/transport.js';
import { StdioClientTransport } from '@modelcontextprotocol/sdk/client/stdio.js';
import {
  SSEClientTransport,
  SSEClientTransportOptions,
} from '@modelcontextprotocol/sdk/client/sse.js';
import {
  StreamableHTTPClientTransport,
  StreamableHTTPClientTransportOptions,
} from '@modelcontextprotocol/sdk/client/streamableHttp.js';
import {
  Prompt,
  ListPromptsResultSchema,
  GetPromptResult,
  GetPromptResultSchema,
} from '@modelcontextprotocol/sdk/types.js';
import { parse } from 'shell-quote';
import { AuthProviderType, MCPServerConfig } from '../config/config.js';
import { GoogleCredentialProvider } from '../mcp/google-auth-provider.js';
import { DiscoveredMCPTool } from './mcp-tool.js';

import { FunctionDeclaration, mcpToTool } from '@google/genai';
import { ToolRegistry } from './tool-registry.js';
import { PromptRegistry } from '../prompts/prompt-registry.js';
import { MCPOAuthProvider } from '../mcp/oauth-provider.js';
import { OAuthUtils } from '../mcp/oauth-utils.js';
import { MCPOAuthTokenStorage } from '../mcp/oauth-token-storage.js';
import { getErrorMessage } from '../utils/errors.js';
import { createLogger, LogLevel } from '../utils/logging.js';

const logger = createLogger('MCPClient');

export const MCP_DEFAULT_TIMEOUT_MSEC = 10 * 60 * 1000; // default to 10 minutes

export type DiscoveredMCPPrompt = Prompt & {
  serverName: string;
  invoke: (params: Record<string, unknown>) => Promise<GetPromptResult>;
};

/**
 * Enum representing the connection status of an MCP server
 */
export enum MCPServerStatus {
  /** Server is disconnected or experiencing errors */
  DISCONNECTED = 'disconnected',
  /** Server is in the process of connecting */
  CONNECTING = 'connecting',
  /** Server is connected and ready to use */
  CONNECTED = 'connected',
}

/**
 * Enum representing the overall MCP discovery state
 */
export enum MCPDiscoveryState {
  /** Discovery has not started yet */
  NOT_STARTED = 'not_started',
  /** Discovery is currently in progress */
  IN_PROGRESS = 'in_progress',
  /** Discovery has completed (with or without errors) */
  COMPLETED = 'completed',
}

/**
 * Map to track the status of each MCP server within the core package
 */
const serverStatuses: Map<string, MCPServerStatus> = new Map();

/**
 * Track the overall MCP discovery state
 */
let mcpDiscoveryState: MCPDiscoveryState = MCPDiscoveryState.NOT_STARTED;

/**
 * Map to track which MCP servers have been discovered to require OAuth
 */
export const mcpServerRequiresOAuth: Map<string, boolean> = new Map();

/**
 * Event listeners for MCP server status changes
 */
type StatusChangeListener = (
  serverName: string,
  status: MCPServerStatus,
) => void;
const statusChangeListeners: StatusChangeListener[] = [];

/**
 * Add a listener for MCP server status changes
 */
export function addMCPStatusChangeListener(
  listener: StatusChangeListener,
): void {
  statusChangeListeners.push(listener);
}

/**
 * Remove a listener for MCP server status changes
 */
export function removeMCPStatusChangeListener(
  listener: StatusChangeListener,
): void {
  const index = statusChangeListeners.indexOf(listener);
  if (index !== -1) {
    statusChangeListeners.splice(index, 1);
  }
}

/**
 * Update the status of an MCP server
 */
function updateMCPServerStatus(
  serverName: string,
  status: MCPServerStatus,
): void {
  serverStatuses.set(serverName, status);
  // Notify all listeners
  for (const listener of statusChangeListeners) {
    listener(serverName, status);
  }
}

/**
 * Get the current status of an MCP server
 */
export function getMCPServerStatus(serverName: string): MCPServerStatus {
  return serverStatuses.get(serverName) || MCPServerStatus.DISCONNECTED;
}

/**
 * Get all MCP server statuses
 */
export function getAllMCPServerStatuses(): Map<string, MCPServerStatus> {
  return new Map(serverStatuses);
}

/**
 * Get the current MCP discovery state
 */
export function getMCPDiscoveryState(): MCPDiscoveryState {
  return mcpDiscoveryState;
}

/**
 * Extract WWW-Authenticate header from error message string.
 * This is a more robust approach than regex matching.
 *
 * @param errorString The error message string
 * @returns The www-authenticate header value if found, null otherwise
 */
function extractWWWAuthenticateHeader(errorString: string): string | null {
  // Try multiple patterns to extract the header
  const patterns = [
    /www-authenticate:\s*([^\n\r]+)/i,
    /WWW-Authenticate:\s*([^\n\r]+)/i,
    /"www-authenticate":\s*"([^"]+)"/i,
    /'www-authenticate':\s*'([^']+)'/i,
  ];

  for (const pattern of patterns) {
    const match = errorString.match(pattern);
    if (match) {
      return match[1].trim();
    }
  }

  return null;
}

/**
 * Handle automatic OAuth discovery and authentication for a server.
 *
 * @param mcpServerName The name of the MCP server
 * @param mcpServerConfig The MCP server configuration
 * @param wwwAuthenticate The www-authenticate header value
 * @returns True if OAuth was successfully configured and authenticated, false otherwise
 */
async function handleAutomaticOAuth(
  mcpServerName: string,
  mcpServerConfig: MCPServerConfig,
  wwwAuthenticate: string,
): Promise<boolean> {
  try {
    logger.essential(`🔐 '${mcpServerName}' requires OAuth authentication`);

    // Always try to parse the resource metadata URI from the www-authenticate header
    let oauthConfig;
    const resourceMetadataUri =
      OAuthUtils.parseWWWAuthenticateHeader(wwwAuthenticate);
    if (resourceMetadataUri) {
      oauthConfig = await OAuthUtils.discoverOAuthConfig(resourceMetadataUri);
    } else if (mcpServerConfig.url) {
      // Fallback: try to discover OAuth config from the base URL for SSE
      const sseUrl = new URL(mcpServerConfig.url);
      const baseUrl = `${sseUrl.protocol}//${sseUrl.host}`;
      oauthConfig = await OAuthUtils.discoverOAuthConfig(baseUrl);
    } else if (mcpServerConfig.httpUrl) {
      // Fallback: try to discover OAuth config from the base URL for HTTP
      const httpUrl = new URL(mcpServerConfig.httpUrl);
      const baseUrl = `${httpUrl.protocol}//${httpUrl.host}`;
      oauthConfig = await OAuthUtils.discoverOAuthConfig(baseUrl);
    }

    if (!oauthConfig) {
      logger.error(
        `❌ Could not configure OAuth for '${mcpServerName}' - please authenticate manually with /mcp auth ${mcpServerName}`,
      );
      return false;
    }

    // OAuth configuration discovered - proceed with authentication

    // Create OAuth configuration for authentication
    const oauthAuthConfig = {
      enabled: true,
      authorizationUrl: oauthConfig.authorizationUrl,
      tokenUrl: oauthConfig.tokenUrl,
      scopes: oauthConfig.scopes || [],
    };

    // Perform OAuth authentication
    logger.essential(
      `Starting OAuth authentication for server '${mcpServerName}'...`,
    );
    await MCPOAuthProvider.authenticate(mcpServerName, oauthAuthConfig);

    logger.essential(
      `OAuth authentication successful for server '${mcpServerName}'`,
    );
    return true;
  } catch (error) {
    logger.error(
      `Failed to handle automatic OAuth for server '${mcpServerName}': ${getErrorMessage(error)}`,
    );
    return false;
  }
}

/**
 * Create a transport with OAuth token for the given server configuration.
 *
 * @param mcpServerName The name of the MCP server
 * @param mcpServerConfig The MCP server configuration
 * @param accessToken The OAuth access token
 * @returns The transport with OAuth token, or null if creation fails
 */
async function createTransportWithOAuth(
  mcpServerName: string,
  mcpServerConfig: MCPServerConfig,
  accessToken: string,
): Promise<StreamableHTTPClientTransport | SSEClientTransport | null> {
  try {
    if (mcpServerConfig.httpUrl) {
      // Create HTTP transport with OAuth token
      const oauthTransportOptions: StreamableHTTPClientTransportOptions = {
        requestInit: {
          headers: {
            ...mcpServerConfig.headers,
            Authorization: `Bearer ${accessToken}`,
          },
        },
      };

      return new StreamableHTTPClientTransport(
        new URL(mcpServerConfig.httpUrl),
        oauthTransportOptions,
      );
    } else if (mcpServerConfig.url) {
      // Create SSE transport with OAuth token in Authorization header
      return new SSEClientTransport(new URL(mcpServerConfig.url), {
        requestInit: {
          headers: {
            ...mcpServerConfig.headers,
            Authorization: `Bearer ${accessToken}`,
          },
        },
      });
    }

    return null;
  } catch (error) {
    logger.error(
      `Failed to create OAuth transport for server '${mcpServerName}': ${getErrorMessage(error)}`,
    );
    return null;
  }
}

/**
 * Discovers tools from all configured MCP servers and registers them with the tool registry.
 * It orchestrates the connection and discovery process for each server defined in the
 * configuration, as well as any server specified via a command-line argument.
 *
 * @param mcpServers A record of named MCP server configurations.
 * @param mcpServerCommand An optional command string for a dynamically specified MCP server.
 * @param toolRegistry The central registry where discovered tools will be registered.
 * @returns A promise that resolves when the discovery process has been attempted for all servers.
 */
export async function discoverMcpTools(
  mcpServers: Record<string, MCPServerConfig>,
  mcpServerCommand: string | undefined,
  toolRegistry: ToolRegistry,
  promptRegistry: PromptRegistry,
  debugMode: boolean,
): Promise<void> {
  mcpDiscoveryState = MCPDiscoveryState.IN_PROGRESS;
  try {
    mcpServers = populateMcpServerCommand(mcpServers, mcpServerCommand);

    const discoveryPromises = Object.entries(mcpServers).map(
      ([mcpServerName, mcpServerConfig]) =>
        connectAndDiscover(
          mcpServerName,
          mcpServerConfig,
          toolRegistry,
          promptRegistry,
          debugMode,
        ),
    );
    await Promise.all(discoveryPromises);
  } finally {
    mcpDiscoveryState = MCPDiscoveryState.COMPLETED;
  }
}

/** Visible for Testing */
export function populateMcpServerCommand(
  mcpServers: Record<string, MCPServerConfig>,
  mcpServerCommand: string | undefined,
): Record<string, MCPServerConfig> {
  if (mcpServerCommand) {
    const cmd = mcpServerCommand;
    const args = parse(cmd, process.env) as string[];
    if (args.some((arg) => typeof arg !== 'string')) {
      throw new Error('failed to parse mcpServerCommand: ' + cmd);
    }
    // use generic server name 'mcp'
    mcpServers['mcp'] = {
      command: args[0],
      args: args.slice(1),
    };
  }
  return mcpServers;
}

/**
 * Connects to an MCP server and discovers available tools, registering them with the tool registry.
 * This function handles the complete lifecycle of connecting to a server, discovering tools,
 * and cleaning up resources if no tools are found.
 *
 * @param mcpServerName The name identifier for this MCP server
 * @param mcpServerConfig Configuration object containing connection details
 * @param toolRegistry The registry to register discovered tools with
 * @returns Promise that resolves when discovery is complete
 */
export async function connectAndDiscover(
  mcpServerName: string,
  mcpServerConfig: MCPServerConfig,
  toolRegistry: ToolRegistry,
  promptRegistry: PromptRegistry,
  debugMode: boolean,
): Promise<void> {
  updateMCPServerStatus(mcpServerName, MCPServerStatus.CONNECTING);

  let mcpClient: Client | undefined;
  try {
    mcpClient = await connectToMcpServer(
      mcpServerName,
      mcpServerConfig,
      debugMode,
    );
<<<<<<< HEAD
    try {
      updateMCPServerStatus(mcpServerName, MCPServerStatus.CONNECTED);
      mcpClient.onerror = (error) => {
        logger.error(`MCP ERROR (${mcpServerName}): ${error.toString()}`);
        updateMCPServerStatus(mcpServerName, MCPServerStatus.DISCONNECTED);
      };
      await discoverPrompts(mcpServerName, mcpClient, promptRegistry);
=======
>>>>>>> 9ebeae14

    mcpClient.onerror = (error) => {
      console.error(`MCP ERROR (${mcpServerName}):`, error.toString());
      updateMCPServerStatus(mcpServerName, MCPServerStatus.DISCONNECTED);
    };

    // Attempt to discover both prompts and tools
    const prompts = await discoverPrompts(
      mcpServerName,
      mcpClient,
      promptRegistry,
    );
    const tools = await discoverTools(
      mcpServerName,
      mcpServerConfig,
      mcpClient,
    );

    // If we have neither prompts nor tools, it's a failed discovery
    if (prompts.length === 0 && tools.length === 0) {
      throw new Error('No prompts or tools found on the server.');
    }

    // If we found anything, the server is connected
    updateMCPServerStatus(mcpServerName, MCPServerStatus.CONNECTED);

    // Register any discovered tools
    for (const tool of tools) {
      toolRegistry.registerTool(tool);
    }
  } catch (error) {
<<<<<<< HEAD
    logger.error(
=======
    if (mcpClient) {
      mcpClient.close();
    }
    console.error(
>>>>>>> 9ebeae14
      `Error connecting to MCP server '${mcpServerName}': ${getErrorMessage(
        error,
      )}`,
    );
    updateMCPServerStatus(mcpServerName, MCPServerStatus.DISCONNECTED);
  }
}

/**
 * Discovers and sanitizes tools from a connected MCP client.
 * It retrieves function declarations from the client, filters out disabled tools,
 * generates valid names for them, and wraps them in `DiscoveredMCPTool` instances.
 *
 * @param mcpServerName The name of the MCP server.
 * @param mcpServerConfig The configuration for the MCP server.
 * @param mcpClient The active MCP client instance.
 * @returns A promise that resolves to an array of discovered and enabled tools.
 * @throws An error if no enabled tools are found or if the server provides invalid function declarations.
 */
export async function discoverTools(
  mcpServerName: string,
  mcpServerConfig: MCPServerConfig,
  mcpClient: Client,
): Promise<DiscoveredMCPTool[]> {
  try {
    const mcpCallableTool = mcpToTool(mcpClient);
    const tool = await mcpCallableTool.tool();

    if (!Array.isArray(tool.functionDeclarations)) {
      // This is a valid case for a prompt-only server
      return [];
    }

    const discoveredTools: DiscoveredMCPTool[] = [];
    for (const funcDecl of tool.functionDeclarations) {
      if (!isEnabled(funcDecl, mcpServerName, mcpServerConfig)) {
        continue;
      }

      const fullyQualifiedToolName = `${mcpServerName}.${funcDecl.name}`;

      discoveredTools.push(
        new DiscoveredMCPTool(
          mcpCallableTool,
          mcpServerName,
          funcDecl.name!,
          funcDecl.description ?? '',
          funcDecl.parametersJsonSchema ?? { type: 'object', properties: {} },
          mcpServerConfig.timeout ?? MCP_DEFAULT_TIMEOUT_MSEC,
          mcpServerConfig.trust,
          fullyQualifiedToolName,
        ),
      );
    }
    return discoveredTools;
  } catch (error) {
    if (
      error instanceof Error &&
      !error.message?.includes('Method not found')
    ) {
      console.error(
        `Error discovering tools from ${mcpServerName}: ${getErrorMessage(
          error,
        )}`,
      );
    }
    return [];
  }
}

/**
 * Discovers and logs prompts from a connected MCP client.
 * It retrieves prompt declarations from the client and logs their names.
 *
 * @param mcpServerName The name of the MCP server.
 * @param mcpClient The active MCP client instance.
 */
export async function discoverPrompts(
  mcpServerName: string,
  mcpClient: Client,
  promptRegistry: PromptRegistry,
): Promise<Prompt[]> {
  try {
    const response = await mcpClient.request(
      { method: 'prompts/list', params: {} },
      ListPromptsResultSchema,
    );

    for (const prompt of response.prompts) {
      promptRegistry.registerPrompt({
        ...prompt,
        serverName: mcpServerName,
        invoke: (params: Record<string, unknown>) =>
          invokeMcpPrompt(mcpServerName, mcpClient, prompt.name, params),
      });
    }
    return response.prompts;
  } catch (error) {
    // It's okay if this fails, not all servers will have prompts.
    // Don't log an error if the method is not found, which is a common case.
    if (
      error instanceof Error &&
      !error.message?.includes('Method not found')
    ) {
      logger.error(
        `Error discovering prompts from ${mcpServerName}: ${getErrorMessage(
          error,
        )}`,
      );
    }
    return [];
  }
}

/**
 * Invokes a prompt on a connected MCP client.
 *
 * @param mcpServerName The name of the MCP server.
 * @param mcpClient The active MCP client instance.
 * @param promptName The name of the prompt to invoke.
 * @param promptParams The parameters to pass to the prompt.
 * @returns A promise that resolves to the result of the prompt invocation.
 */
export async function invokeMcpPrompt(
  mcpServerName: string,
  mcpClient: Client,
  promptName: string,
  promptParams: Record<string, unknown>,
): Promise<GetPromptResult> {
  try {
    const response = await mcpClient.request(
      {
        method: 'prompts/get',
        params: {
          name: promptName,
          arguments: promptParams,
        },
      },
      GetPromptResultSchema,
    );

    return response;
  } catch (error) {
    if (
      error instanceof Error &&
      !error.message?.includes('Method not found')
    ) {
      logger.error(
        `Error invoking prompt '${promptName}' from ${mcpServerName} ${promptParams}: ${getErrorMessage(
          error,
        )}`,
      );
    }
    throw error;
  }
}

/**
 * Creates and connects an MCP client to a server based on the provided configuration.
 * It determines the appropriate transport (Stdio, SSE, or Streamable HTTP) and
 * establishes a connection. It also applies a patch to handle request timeouts.
 *
 * @param mcpServerName The name of the MCP server, used for logging and identification.
 * @param mcpServerConfig The configuration specifying how to connect to the server.
 * @returns A promise that resolves to a connected MCP `Client` instance.
 * @throws An error if the connection fails or the configuration is invalid.
 */
export async function connectToMcpServer(
  mcpServerName: string,
  mcpServerConfig: MCPServerConfig,
  debugMode: boolean,
): Promise<Client> {
  const mcpClient = new Client({
    name: 'gemini-cli-mcp-client',
    version: '0.0.1',
  });

  // patch Client.callTool to use request timeout as genai McpCallTool.callTool does not do it
  // TODO: remove this hack once GenAI SDK does callTool with request options
  if ('callTool' in mcpClient) {
    const origCallTool = mcpClient.callTool.bind(mcpClient);
    mcpClient.callTool = function (params, resultSchema, options) {
      return origCallTool(params, resultSchema, {
        ...options,
        timeout: mcpServerConfig.timeout ?? MCP_DEFAULT_TIMEOUT_MSEC,
      });
    };
  }

  try {
    const transport = await createTransport(
      mcpServerName,
      mcpServerConfig,
      debugMode,
    );
    try {
      await mcpClient.connect(transport, {
        timeout: mcpServerConfig.timeout ?? MCP_DEFAULT_TIMEOUT_MSEC,
      });
      return mcpClient;
    } catch (error) {
      await transport.close();
      throw error;
    }
  } catch (error) {
    // Check if this is a 401 error that might indicate OAuth is required
    const errorString = String(error);
    if (
      errorString.includes('401') &&
      (mcpServerConfig.httpUrl || mcpServerConfig.url)
    ) {
      mcpServerRequiresOAuth.set(mcpServerName, true);
      // Only trigger automatic OAuth discovery for HTTP servers or when OAuth is explicitly configured
      // For SSE servers, we should not trigger new OAuth flows automatically
      const shouldTriggerOAuth =
        mcpServerConfig.httpUrl || mcpServerConfig.oauth?.enabled;

      if (!shouldTriggerOAuth) {
        // For SSE servers without explicit OAuth config, if a token was found but rejected, report it accurately.
        const credentials = await MCPOAuthTokenStorage.getToken(mcpServerName);
        if (credentials) {
          const hasStoredTokens = await MCPOAuthProvider.getValidToken(
            mcpServerName,
            {
              // Pass client ID if available
              clientId: credentials.clientId,
            },
          );
          if (hasStoredTokens) {
            logger.warn(
              `Stored OAuth token for SSE server '${mcpServerName}' was rejected. ` +
                `Please re-authenticate using: /mcp auth ${mcpServerName}`,
            );
          } else {
            logger.warn(
              `401 error received for SSE server '${mcpServerName}' without OAuth configuration. ` +
                `Please authenticate using: /mcp auth ${mcpServerName}`,
            );
          }
        }
        throw new Error(
          `401 error received for SSE server '${mcpServerName}' without OAuth configuration. ` +
            `Please authenticate using: /mcp auth ${mcpServerName}`,
        );
      }

      // Try to extract www-authenticate header from the error
      let wwwAuthenticate = extractWWWAuthenticateHeader(errorString);

      // If we didn't get the header from the error string, try to get it from the server
      if (!wwwAuthenticate && mcpServerConfig.url) {
        logger.debug(
          `No www-authenticate header in error, trying to fetch it from server...`,
        );
        try {
          const response = await fetch(mcpServerConfig.url, {
            method: 'HEAD',
            headers: {
              Accept: 'text/event-stream',
            },
            signal: AbortSignal.timeout(5000),
          });

          if (response.status === 401) {
            wwwAuthenticate = response.headers.get('www-authenticate');
            if (wwwAuthenticate) {
              logger.debug(
                `Found www-authenticate header from server: ${wwwAuthenticate}`,
              );
            }
          }
        } catch (fetchError) {
          logger.debug(
            `Failed to fetch www-authenticate header: ${getErrorMessage(fetchError)}`,
          );
        }
      }

      if (wwwAuthenticate) {
        logger.debug(
          `Received 401 with www-authenticate header: ${wwwAuthenticate}`,
        );

        // Try automatic OAuth discovery and authentication
        const oauthSuccess = await handleAutomaticOAuth(
          mcpServerName,
          mcpServerConfig,
          wwwAuthenticate,
        );
        if (oauthSuccess) {
          // Retry connection with OAuth token
          logger.essential(
            `Retrying connection to '${mcpServerName}' with OAuth token...`,
          );

          // Get the valid token - we need to create a proper OAuth config
          // The token should already be available from the authentication process
          const credentials =
            await MCPOAuthTokenStorage.getToken(mcpServerName);
          if (credentials) {
            const accessToken = await MCPOAuthProvider.getValidToken(
              mcpServerName,
              {
                // Pass client ID if available
                clientId: credentials.clientId,
              },
            );

            if (accessToken) {
              // Create transport with OAuth token
              const oauthTransport = await createTransportWithOAuth(
                mcpServerName,
                mcpServerConfig,
                accessToken,
              );
              if (oauthTransport) {
                try {
                  await mcpClient.connect(oauthTransport, {
                    timeout:
                      mcpServerConfig.timeout ?? MCP_DEFAULT_TIMEOUT_MSEC,
                  });
                  // Connection successful with OAuth
                  return mcpClient;
                } catch (retryError) {
                  logger.error(
                    `Failed to connect with OAuth token: ${getErrorMessage(
                      retryError,
                    )}`,
                  );
                  throw retryError;
                }
              } else {
                logger.error(
                  `Failed to create OAuth transport for server '${mcpServerName}'`,
                );
                throw new Error(
                  `Failed to create OAuth transport for server '${mcpServerName}'`,
                );
              }
            } else {
              logger.error(
                `Failed to get OAuth token for server '${mcpServerName}'`,
              );
              throw new Error(
                `Failed to get OAuth token for server '${mcpServerName}'`,
              );
            }
          } else {
            logger.error(
              `Failed to get credentials for server '${mcpServerName}' after successful OAuth authentication`,
            );
            throw new Error(
              `Failed to get credentials for server '${mcpServerName}' after successful OAuth authentication`,
            );
          }
        } else {
          logger.error(
            `Failed to handle automatic OAuth for server '${mcpServerName}'`,
          );
          throw new Error(
            `Failed to handle automatic OAuth for server '${mcpServerName}'`,
          );
        }
      } else {
        // No www-authenticate header found, but we got a 401
        // Only try OAuth discovery for HTTP servers or when OAuth is explicitly configured
        // For SSE servers, we should not trigger new OAuth flows automatically
        const shouldTryDiscovery =
          mcpServerConfig.httpUrl || mcpServerConfig.oauth?.enabled;

        if (!shouldTryDiscovery) {
          const credentials =
            await MCPOAuthTokenStorage.getToken(mcpServerName);
          if (credentials) {
            const hasStoredTokens = await MCPOAuthProvider.getValidToken(
              mcpServerName,
              {
                // Pass client ID if available
                clientId: credentials.clientId,
              },
            );
            if (hasStoredTokens) {
              logger.warn(
                `Stored OAuth token for SSE server '${mcpServerName}' was rejected. ` +
                  `Please re-authenticate using: /mcp auth ${mcpServerName}`,
              );
            } else {
              logger.warn(
                `401 error received for SSE server '${mcpServerName}' without OAuth configuration. ` +
                  `Please authenticate using: /mcp auth ${mcpServerName}`,
              );
            }
          }
          throw new Error(
            `401 error received for SSE server '${mcpServerName}' without OAuth configuration. ` +
              `Please authenticate using: /mcp auth ${mcpServerName}`,
          );
        }

        // For SSE servers, try to discover OAuth configuration from the base URL
        logger.essential(`🔍 Attempting OAuth discovery for '${mcpServerName}'...`);

        if (mcpServerConfig.url) {
          const sseUrl = new URL(mcpServerConfig.url);
          const baseUrl = `${sseUrl.protocol}//${sseUrl.host}`;

          try {
            // Try to discover OAuth configuration from the base URL
            const oauthConfig = await OAuthUtils.discoverOAuthConfig(baseUrl);
            if (oauthConfig) {
              logger.essential(
                `Discovered OAuth configuration from base URL for server '${mcpServerName}'`,
              );

              // Create OAuth configuration for authentication
              const oauthAuthConfig = {
                enabled: true,
                authorizationUrl: oauthConfig.authorizationUrl,
                tokenUrl: oauthConfig.tokenUrl,
                scopes: oauthConfig.scopes || [],
              };

              // Perform OAuth authentication
              logger.essential(
                `Starting OAuth authentication for server '${mcpServerName}'...`,
              );
              await MCPOAuthProvider.authenticate(
                mcpServerName,
                oauthAuthConfig,
              );

              // Retry connection with OAuth token
              const credentials =
                await MCPOAuthTokenStorage.getToken(mcpServerName);
              if (credentials) {
                const accessToken = await MCPOAuthProvider.getValidToken(
                  mcpServerName,
                  {
                    // Pass client ID if available
                    clientId: credentials.clientId,
                  },
                );
                if (accessToken) {
                  // Create transport with OAuth token
                  const oauthTransport = await createTransportWithOAuth(
                    mcpServerName,
                    mcpServerConfig,
                    accessToken,
                  );
                  if (oauthTransport) {
                    try {
                      await mcpClient.connect(oauthTransport, {
                        timeout:
                          mcpServerConfig.timeout ?? MCP_DEFAULT_TIMEOUT_MSEC,
                      });
                      // Connection successful with OAuth
                      return mcpClient;
                    } catch (retryError) {
                      logger.error(
                        `Failed to connect with OAuth token: ${getErrorMessage(
                          retryError,
                        )}`,
                      );
                      throw retryError;
                    }
                  } else {
                    logger.error(
                      `Failed to create OAuth transport for server '${mcpServerName}'`,
                    );
                    throw new Error(
                      `Failed to create OAuth transport for server '${mcpServerName}'`,
                    );
                  }
                } else {
                  logger.error(
                    `Failed to get OAuth token for server '${mcpServerName}'`,
                  );
                  throw new Error(
                    `Failed to get OAuth token for server '${mcpServerName}'`,
                  );
                }
              } else {
                logger.error(
                  `Failed to get stored credentials for server '${mcpServerName}'`,
                );
                throw new Error(
                  `Failed to get stored credentials for server '${mcpServerName}'`,
                );
              }
            } else {
              logger.error(
                `❌ Could not configure OAuth for '${mcpServerName}' - please authenticate manually with /mcp auth ${mcpServerName}`,
              );
              throw new Error(
                `OAuth configuration failed for '${mcpServerName}'. Please authenticate manually with /mcp auth ${mcpServerName}`,
              );
            }
          } catch (discoveryError) {
            logger.error(
              `❌ OAuth discovery failed for '${mcpServerName}' - please authenticate manually with /mcp auth ${mcpServerName}`,
            );
            throw discoveryError;
          }
        } else {
          logger.error(
            `❌ '${mcpServerName}' requires authentication but no OAuth configuration found`,
          );
          throw new Error(
            `MCP server '${mcpServerName}' requires authentication. Please configure OAuth or check server settings.`,
          );
        }
      }
    } else {
      // Handle other connection errors
      // Create a concise error message
      const errorMessage = (error as Error).message || String(error);
      const isNetworkError =
        errorMessage.includes('ENOTFOUND') ||
        errorMessage.includes('ECONNREFUSED');

      let conciseError: string;
      if (isNetworkError) {
        conciseError = `Cannot connect to '${mcpServerName}' - server may be down or URL incorrect`;
      } else {
        conciseError = `Connection failed for '${mcpServerName}': ${errorMessage}`;
      }

      if (process.env.SANDBOX) {
        conciseError += ` (check sandbox availability)`;
      }

      throw new Error(conciseError);
    }
  }
}

/** Visible for Testing */
export async function createTransport(
  mcpServerName: string,
  mcpServerConfig: MCPServerConfig,
  debugMode: boolean,
): Promise<Transport> {
  if (
    mcpServerConfig.authProviderType === AuthProviderType.GOOGLE_CREDENTIALS
  ) {
    const provider = new GoogleCredentialProvider(mcpServerConfig);
    const transportOptions:
      | StreamableHTTPClientTransportOptions
      | SSEClientTransportOptions = {
      authProvider: provider,
    };
    if (mcpServerConfig.httpUrl) {
      return new StreamableHTTPClientTransport(
        new URL(mcpServerConfig.httpUrl),
        transportOptions,
      );
    } else if (mcpServerConfig.url) {
      return new SSEClientTransport(
        new URL(mcpServerConfig.url),
        transportOptions,
      );
    }
    throw new Error('No URL configured for Google Credentials MCP server');
  }

  // Check if we have OAuth configuration or stored tokens
  let accessToken: string | null = null;
  let hasOAuthConfig = mcpServerConfig.oauth?.enabled;

  if (hasOAuthConfig && mcpServerConfig.oauth) {
    accessToken = await MCPOAuthProvider.getValidToken(
      mcpServerName,
      mcpServerConfig.oauth,
    );

    if (!accessToken) {
      logger.error(
        `MCP server '${mcpServerName}' requires OAuth authentication. ` +
          `Please authenticate using the /mcp auth command.`,
      );
      throw new Error(
        `MCP server '${mcpServerName}' requires OAuth authentication. ` +
          `Please authenticate using the /mcp auth command.`,
      );
    }
  } else {
    // Check if we have stored OAuth tokens for this server (from previous authentication)
    const credentials = await MCPOAuthTokenStorage.getToken(mcpServerName);
    if (credentials) {
      accessToken = await MCPOAuthProvider.getValidToken(mcpServerName, {
        // Pass client ID if available
        clientId: credentials.clientId,
      });

      if (accessToken) {
        hasOAuthConfig = true;
        logger.debug(`Found stored OAuth token for server '${mcpServerName}'`);
      }
    }
  }

  if (mcpServerConfig.httpUrl) {
    const transportOptions: StreamableHTTPClientTransportOptions = {};

    // Set up headers with OAuth token if available
    if (hasOAuthConfig && accessToken) {
      transportOptions.requestInit = {
        headers: {
          ...mcpServerConfig.headers,
          Authorization: `Bearer ${accessToken}`,
        },
      };
    } else if (mcpServerConfig.headers) {
      transportOptions.requestInit = {
        headers: mcpServerConfig.headers,
      };
    }

    return new StreamableHTTPClientTransport(
      new URL(mcpServerConfig.httpUrl),
      transportOptions,
    );
  }

  if (mcpServerConfig.url) {
    const transportOptions: SSEClientTransportOptions = {};

    // Set up headers with OAuth token if available
    if (hasOAuthConfig && accessToken) {
      transportOptions.requestInit = {
        headers: {
          ...mcpServerConfig.headers,
          Authorization: `Bearer ${accessToken}`,
        },
      };
    } else if (mcpServerConfig.headers) {
      transportOptions.requestInit = {
        headers: mcpServerConfig.headers,
      };
    }

    return new SSEClientTransport(
      new URL(mcpServerConfig.url),
      transportOptions,
    );
  }

  if (mcpServerConfig.command) {
    const transport = new StdioClientTransport({
      command: mcpServerConfig.command,
      args: mcpServerConfig.args || [],
      env: {
        ...process.env,
        ...(mcpServerConfig.env || {}),
      } as Record<string, string>,
      cwd: mcpServerConfig.cwd,
      stderr: 'pipe',
    });
    if (debugMode) {
      transport.stderr!.on('data', (data) => {
        const stderrStr = data.toString().trim();
        logger.debug(`[MCP STDERR (${mcpServerName})]: `, stderrStr);
      });
    }
    return transport;
  }

  throw new Error(
    `Invalid configuration: missing httpUrl (for Streamable HTTP), url (for SSE), and command (for stdio).`,
  );
}

/** Visible for testing */
export function isEnabled(
  funcDecl: FunctionDeclaration,
  mcpServerName: string,
  mcpServerConfig: MCPServerConfig,
): boolean {
  if (!funcDecl.name) {
    logger.warn(
      `Discovered a function declaration without a name from MCP server '${mcpServerName}'. Skipping.`,
    );
    return false;
  }
  const { includeTools, excludeTools } = mcpServerConfig;

  // excludeTools takes precedence over includeTools
  if (excludeTools && excludeTools.includes(funcDecl.name)) {
    return false;
  }

  return (
    !includeTools ||
    includeTools.some(
      (tool) => tool === funcDecl.name || tool.startsWith(`${funcDecl.name}(`),
    )
  );
}<|MERGE_RESOLUTION|>--- conflicted
+++ resolved
@@ -376,55 +376,27 @@
       mcpServerConfig,
       debugMode,
     );
-<<<<<<< HEAD
     try {
       updateMCPServerStatus(mcpServerName, MCPServerStatus.CONNECTED);
       mcpClient.onerror = (error) => {
-        logger.error(`MCP ERROR (${mcpServerName}): ${error.toString()}`);
+        console.error(`MCP ERROR (${mcpServerName}):`, error.toString());
         updateMCPServerStatus(mcpServerName, MCPServerStatus.DISCONNECTED);
       };
       await discoverPrompts(mcpServerName, mcpClient, promptRegistry);
-=======
->>>>>>> 9ebeae14
-
-    mcpClient.onerror = (error) => {
-      console.error(`MCP ERROR (${mcpServerName}):`, error.toString());
-      updateMCPServerStatus(mcpServerName, MCPServerStatus.DISCONNECTED);
-    };
-
-    // Attempt to discover both prompts and tools
-    const prompts = await discoverPrompts(
-      mcpServerName,
-      mcpClient,
-      promptRegistry,
-    );
-    const tools = await discoverTools(
-      mcpServerName,
-      mcpServerConfig,
-      mcpClient,
-    );
-
-    // If we have neither prompts nor tools, it's a failed discovery
-    if (prompts.length === 0 && tools.length === 0) {
-      throw new Error('No prompts or tools found on the server.');
-    }
-
-    // If we found anything, the server is connected
-    updateMCPServerStatus(mcpServerName, MCPServerStatus.CONNECTED);
-
-    // Register any discovered tools
-    for (const tool of tools) {
-      toolRegistry.registerTool(tool);
+
+      const tools = await discoverTools(
+        mcpServerName,
+        mcpServerConfig,
+        mcpClient,
+      );
+      for (const tool of tools) {
+        toolRegistry.registerTool(tool);
+      }
+    } catch (error) {
+      mcpClient.close();
     }
   } catch (error) {
-<<<<<<< HEAD
-    logger.error(
-=======
-    if (mcpClient) {
-      mcpClient.close();
-    }
     console.error(
->>>>>>> 9ebeae14
       `Error connecting to MCP server '${mcpServerName}': ${getErrorMessage(
         error,
       )}`,
