--- conflicted
+++ resolved
@@ -428,12 +428,10 @@
 
     const discoveredTools: DiscoveredMCPTool[] = [];
     for (const funcDecl of tool.functionDeclarations) {
-      try {
-        if (!isEnabled(funcDecl, mcpServerName, mcpServerConfig)) {
-          continue;
-        }
-
-<<<<<<< HEAD
+      if (!isEnabled(funcDecl, mcpServerName, mcpServerConfig)) {
+        continue;
+      }
+
       const fullyQualifiedToolName = `${mcpServerName}.${funcDecl.name}`;
 
       discoveredTools.push(
@@ -448,26 +446,6 @@
           fullyQualifiedToolName,
         ),
       );
-=======
-        discoveredTools.push(
-          new DiscoveredMCPTool(
-            mcpCallableTool,
-            mcpServerName,
-            funcDecl.name!,
-            funcDecl.description ?? '',
-            funcDecl.parametersJsonSchema ?? { type: 'object', properties: {} },
-            mcpServerConfig.timeout ?? MCP_DEFAULT_TIMEOUT_MSEC,
-            mcpServerConfig.trust,
-          ),
-        );
-      } catch (error) {
-        console.error(
-          `Error discovering tool: '${
-            funcDecl.name
-          }' from MCP server '${mcpServerName}': ${(error as Error).message}`,
-        );
-      }
->>>>>>> d123b488
     }
     return discoveredTools;
   } catch (error) {
