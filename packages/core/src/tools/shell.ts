--- conflicted
+++ resolved
@@ -40,14 +40,11 @@
   description?: string;
   directory?: string;
 }
-<<<<<<< HEAD
 import { spawn } from 'child_process';
 import { execa } from 'execa';
 import { summarizeToolOutput } from '../utils/summarizer.js';
 
 const OUTPUT_UPDATE_INTERVAL_MS = 1000;
-=======
->>>>>>> ed1483b0
 
 export class ShellTool extends BaseTool<ShellToolParams, ToolResult> {
   static Name: string = 'run_shell_command';
@@ -208,7 +205,6 @@
       .toString('hex')}.tmp`;
     const tempFilePath = path.join(os.tmpdir(), tempFileName);
 
-<<<<<<< HEAD
     // pgrep is not available on Windows, so we can't get background PIDs
     const commandToExecute = isWindows
       ? strippedCommand
@@ -248,28 +244,23 @@
         env,
       });
     }
-=======
-    try {
-      // pgrep is not available on Windows, so we can't get background PIDs
-      const commandToExecute = isWindows
-        ? strippedCommand
-        : (() => {
-            // wrap command to append subprocess pids (via pgrep) to temporary file
-            let command = strippedCommand.trim();
-            if (!command.endsWith('&')) command += ';';
-            return `{ ${command} }; __code=$?; pgrep -g 0 >${tempFilePath} 2>&1; exit $__code;`;
-          })();
->>>>>>> ed1483b0
-
-      const cwd = path.resolve(
-        this.config.getTargetDir(),
-        params.directory || '',
-      );
-
-      let cumulativeStdout = '';
-      let cumulativeStderr = '';
-
-<<<<<<< HEAD
+
+    let exited = false;
+    let stdout = '';
+    let output = '';
+    let lastUpdateTime = Date.now();
+
+    const appendOutput = (str: string) => {
+      output += str;
+      if (
+        updateOutput &&
+        Date.now() - lastUpdateTime > OUTPUT_UPDATE_INTERVAL_MS
+      ) {
+        updateOutput(output);
+        lastUpdateTime = Date.now();
+      }
+    };
+
     if (isWindows) {
       // Handle execa output
       shell.stdout?.on('data', (data: Buffer) => {
@@ -396,23 +387,35 @@
         appendOutput(str);
       }
     });
-=======
-      let lastUpdateTime = Date.now();
-      let isBinaryStream = false;
->>>>>>> ed1483b0
-
-      const { result: resultPromise } = ShellExecutionService.execute(
-        commandToExecute,
-        cwd,
-        (event: ShellOutputEvent) => {
-          if (!updateOutput) {
-            return;
-          }
-
-          let currentDisplayOutput = '';
-          let shouldUpdate = false;
-
-<<<<<<< HEAD
+
+    let stderr = '';
+    shell.stderr.on('data', (data: Buffer) => {
+      if (!exited) {
+        const str = stripAnsi(data.toString());
+        stderr += str;
+        appendOutput(str);
+      }
+    });
+
+    let error: Error | null = null;
+    shell.on('error', (err: Error) => {
+      error = err;
+      // remove wrapper from user's command in error message
+      error.message = error.message.replace(commandToExecute, params.command);
+    });
+
+    let code: number | null = null;
+    let processSignal: NodeJS.Signals | null = null;
+    const exitHandler = (
+      _code: number | null,
+      _signal: NodeJS.Signals | null,
+    ) => {
+      exited = true;
+      code = _code;
+      processSignal = _signal;
+    };
+    shell.on('exit', exitHandler);
+
     const abortHandler = async () => {
       if (shell.pid && !exited) {
         try {
@@ -431,7 +434,119 @@
             }
           } catch (_e) {
             console.error(`failed to kill shell process ${shell.pid}: ${_e}`);
-=======
+          }
+        }
+      }
+    };
+    signal.addEventListener('abort', abortHandler);
+
+    // wait for the shell to exit
+    try {
+      // pgrep is not available on Windows, so we can't get background PIDs
+      const commandToExecute = isWindows
+        ? strippedCommand
+        : (() => {
+            // wrap command to append subprocess pids (via pgrep) to temporary file
+            let command = strippedCommand.trim();
+            if (!command.endsWith('&')) command += ';';
+            return `{ ${command} }; __code=$?; pgrep -g 0 >${tempFilePath} 2>&1; exit $__code;`;
+          })();
+
+    // parse pids (pgrep output) from temporary file and remove it
+    const backgroundPIDs: number[] = [];
+    if (fs.existsSync(tempFilePath)) {
+      const pgrepLines = fs
+        .readFileSync(tempFilePath, 'utf8')
+        .split('\n')
+        .filter(Boolean);
+      for (const line of pgrepLines) {
+        if (!/^\d+$/.test(line)) {
+          console.error(`pgrep: ${line}`);
+        }
+        const pid = Number(line);
+        // exclude the shell subprocess pid
+        if (pid !== shell.pid) {
+          backgroundPIDs.push(pid);
+        }
+      }
+      fs.unlinkSync(tempFilePath);
+    } else {
+      if (!signal.aborted) {
+        console.error('missing pgrep output');
+      }
+    }
+
+    let llmContent = '';
+    if (signal.aborted) {
+      llmContent = 'Command was cancelled by user before it could complete.';
+      if (output.trim()) {
+        llmContent += ` Below is the output (on stdout and stderr) before it was cancelled:\n${output}`;
+      } else {
+        llmContent += ' There was no output before it was cancelled.';
+      }
+    } else {
+      llmContent = [
+        `Command: ${params.command}`,
+        `Directory: ${params.directory || '(root)'}`,
+        `Stdout: ${stdout || '(empty)'}`,
+        `Stderr: ${stderr || '(empty)'}`,
+        `Error: ${error ?? '(none)'}`,
+        `Exit Code: ${code ?? '(none)'}`,
+        `Signal: ${processSignal ?? '(none)'}`,
+        `Background PIDs: ${backgroundPIDs.length ? backgroundPIDs.join(', ') : '(none)'}`,
+        `Process Group PGID: ${shell.pid ?? '(none)'}`,
+      ].join('\n');
+    }
+
+    let returnDisplayMessage = '';
+    if (this.config.getDebugMode()) {
+      returnDisplayMessage = llmContent;
+    } else {
+      if (output.trim()) {
+        returnDisplayMessage = output;
+      } else {
+        // Output is empty, let's provide a reason if the command failed or was cancelled
+        if (signal.aborted) {
+          returnDisplayMessage = 'Command cancelled by user.';
+        } else if (processSignal) {
+          returnDisplayMessage = `Command terminated by signal: ${processSignal}`;
+        } else if (error) {
+          // If error is not null, it's an Error object (or other truthy value)
+          returnDisplayMessage = `Command failed: ${getErrorMessage(error)}`;
+        } else if (code !== null && code !== 0) {
+          returnDisplayMessage = `Command exited with code: ${code}`;
+        }
+        // If output is empty and command succeeded (code 0, no error/signal/abort),
+        // returnDisplayMessage will remain empty, which is fine.
+      }
+    }
+
+    const summarizeConfig = this.config.getSummarizeToolOutputConfig();
+    if (summarizeConfig && summarizeConfig[this.name]) {
+      const summary = await summarizeToolOutput(
+        llmContent,
+        this.config.getGeminiClient(),
+        signal,
+        summarizeConfig[this.name].tokenBudget,
+      );
+
+      let cumulativeStdout = '';
+      let cumulativeStderr = '';
+
+      let lastUpdateTime = Date.now();
+      let isBinaryStream = false;
+
+      const { result: resultPromise } = ShellExecutionService.execute(
+        commandToExecute,
+        cwd,
+        (event: ShellOutputEvent) => {
+          if (!updateOutput) {
+            return;
+          }
+
+          let currentDisplayOutput = '';
+          let shouldUpdate = false;
+
           switch (event.type) {
             case 'data':
               if (isBinaryStream) break; // Don't process text if we are in binary mode
@@ -465,7 +580,6 @@
             default: {
               throw new Error('An unhandled ShellOutputEvent was found.');
             }
->>>>>>> ed1483b0
           }
 
           if (shouldUpdate) {
@@ -476,31 +590,6 @@
         signal,
       );
 
-<<<<<<< HEAD
-    // parse pids (pgrep output) from temporary file and remove it
-    const backgroundPIDs: number[] = [];
-    if (fs.existsSync(tempFilePath)) {
-      const pgrepLines = fs
-        .readFileSync(tempFilePath, 'utf8')
-        .split('\n')
-        .filter(Boolean);
-      for (const line of pgrepLines) {
-        if (!/^\d+$/.test(line)) {
-          console.error(`pgrep: ${line}`);
-        }
-        const pid = Number(line);
-        // exclude the shell subprocess pid
-        if (pid !== shell.pid) {
-          backgroundPIDs.push(pid);
-        }
-      }
-      fs.unlinkSync(tempFilePath);
-    } else {
-      if (!signal.aborted) {
-        console.error('missing pgrep output');
-      }
-    }
-=======
       const result = await resultPromise;
 
       const backgroundPIDs: number[] = [];
@@ -525,7 +614,6 @@
           }
         }
       }
->>>>>>> ed1483b0
 
       let llmContent = '';
       if (result.aborted) {
