--- conflicted
+++ resolved
@@ -351,7 +351,51 @@
       });
     });
   });
-<<<<<<< HEAD
+
+  describe('shouldConfirmExecute', () => {
+    it('should request confirmation for a new command and whitelist it on "Always"', async () => {
+      const params = { command: 'npm install' };
+      const confirmation = await shellTool.shouldConfirmExecute(
+        params,
+        new AbortController().signal,
+      );
+
+      expect(confirmation).not.toBe(false);
+      expect(confirmation && confirmation.type).toBe('exec');
+
+      // eslint-disable-next-line @typescript-eslint/no-explicit-any
+      await (confirmation as any).onConfirm(
+        ToolConfirmationOutcome.ProceedAlways,
+      );
+
+      // Should now be whitelisted
+      const secondConfirmation = await shellTool.shouldConfirmExecute(
+        { command: 'npm test' },
+        new AbortController().signal,
+      );
+      expect(secondConfirmation).toBe(false);
+    });
+
+  it('should pass GEMINI_CLI environment variable to executed commands', async () => {
+    config = {
+      getCoreTools: () => undefined,
+      getExcludeTools: () => undefined,
+      getDebugMode: () => false,
+      getGeminiClient: () => ({}) as GeminiClient,
+      getTargetDir: () => '.',
+      getSummarizeToolOutputConfig: () => ({}),
+    } as unknown as Config;
+    shellTool = new ShellTool(config);
+
+    const abortSignal = new AbortController().signal;
+    const result = await shellTool.execute(
+      { command: 'echo "$GEMINI_CLI"' },
+      abortSignal,
+      () => {},
+    );
+
+    expect(result.returnDisplay).toBe('1' + os.EOL);
+  });
 });
 
 describe.skipIf(os.platform() !== 'win32')('Windows Quote Escaping', () => {
@@ -458,39 +502,5 @@
       new AbortController().signal,
     )) as ToolExecuteConfirmationDetails;
     expect(result.rootCommand).toEqual('git');
-=======
-
-  describe('shouldConfirmExecute', () => {
-    it('should request confirmation for a new command and whitelist it on "Always"', async () => {
-      const params = { command: 'npm install' };
-      const confirmation = await shellTool.shouldConfirmExecute(
-        params,
-        new AbortController().signal,
-      );
-
-      expect(confirmation).not.toBe(false);
-      expect(confirmation && confirmation.type).toBe('exec');
-
-      // eslint-disable-next-line @typescript-eslint/no-explicit-any
-      await (confirmation as any).onConfirm(
-        ToolConfirmationOutcome.ProceedAlways,
-      );
-
-      // Should now be whitelisted
-      const secondConfirmation = await shellTool.shouldConfirmExecute(
-        { command: 'npm test' },
-        new AbortController().signal,
-      );
-      expect(secondConfirmation).toBe(false);
-    });
-
-    it('should skip confirmation if validation fails', async () => {
-      const confirmation = await shellTool.shouldConfirmExecute(
-        { command: '' },
-        new AbortController().signal,
-      );
-      expect(confirmation).toBe(false);
-    });
->>>>>>> ed1483b0
   });
 });