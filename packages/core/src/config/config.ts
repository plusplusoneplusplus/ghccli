--- conflicted
+++ resolved
@@ -51,11 +51,8 @@
 import { shouldAttemptBrowserLaunch } from '../utils/browser.js';
 import { MCPOAuthConfig } from '../mcp/oauth-provider.js';
 import { IdeClient } from '../ide/ide-client.js';
-<<<<<<< HEAD
 import { createLogger, LogLevel } from '../utils/logging.js';
-=======
 import type { Content } from '@google/genai';
->>>>>>> 9ebeae14
 
 // Re-export OAuth config type
 export type { MCPOAuthConfig };
