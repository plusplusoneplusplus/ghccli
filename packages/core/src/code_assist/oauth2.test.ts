/**
 * @license
 * Copyright 2025 Google LLC
 * SPDX-License-Identifier: Apache-2.0
 */

import { describe, it, expect, vi, beforeEach, afterEach, Mock } from 'vitest';
import { getOauthClient } from './oauth2.js';
import { getCachedGoogleAccount } from '../utils/user_account.js';
import { OAuth2Client, Compute } from 'google-auth-library';
import * as fs from 'fs';
import * as path from 'path';
import http from 'http';
import open from 'open';
import crypto from 'crypto';
import * as os from 'os';
import { AuthType } from '../core/contentGenerator.js';
import { Config } from '../config/config.js';
import readline from 'node:readline';

vi.mock('os', async (importOriginal) => {
  const os = await importOriginal<typeof import('os')>();
  return {
    ...os,
    homedir: vi.fn(),
  };
});

vi.mock('google-auth-library');
vi.mock('http');
vi.mock('open');
vi.mock('crypto');
vi.mock('node:readline');
vi.mock('../utils/browser.js', () => ({
  shouldAttemptBrowserLaunch: () => true,
}));

const mockConfig = {
  getNoBrowser: () => false,
  getProxy: () => 'http://test.proxy.com:8080',
  isBrowserLaunchSuppressed: () => false,
} as unknown as Config;

// Mock fetch globally
global.fetch = vi.fn();

describe('oauth2', () => {
  let tempHomeDir: string;

  beforeEach(() => {
    tempHomeDir = fs.mkdtempSync(
      path.join(os.tmpdir(), 'gemini-cli-test-home-'),
    );
    (os.homedir as Mock).mockReturnValue(tempHomeDir);
  });
  afterEach(() => {
    fs.rmSync(tempHomeDir, { recursive: true, force: true });
    vi.clearAllMocks();
    delete process.env.CLOUD_SHELL;
    delete process.env.GOOGLE_GENAI_USE_GCA;
    delete process.env.GOOGLE_CLOUD_ACCESS_TOKEN;
  });

  // These tests are disabled because LOGIN_WITH_GOOGLE auth method has been disabled

<<<<<<< HEAD
  describe('disabled authentication methods', () => {
    it('should throw error for LOGIN_WITH_GOOGLE', async () => {
      await expect(
        getOauthClient(AuthType.LOGIN_WITH_GOOGLE, mockConfig),
      ).rejects.toThrow(
        'LOGIN_WITH_GOOGLE and CLOUD_SHELL authentication methods have been disabled for privacy reasons',
      );
    });

    it('should throw error for CLOUD_SHELL', async () => {
=======
    const mockGenerateAuthUrl = vi.fn().mockReturnValue(mockAuthUrl);
    const mockGetToken = vi.fn().mockResolvedValue({ tokens: mockTokens });
    const mockSetCredentials = vi.fn();
    const mockGetAccessToken = vi
      .fn()
      .mockResolvedValue({ token: 'mock-access-token' });
    const mockOAuth2Client = {
      generateAuthUrl: mockGenerateAuthUrl,
      getToken: mockGetToken,
      setCredentials: mockSetCredentials,
      getAccessToken: mockGetAccessToken,
      credentials: mockTokens,
      on: vi.fn(),
    } as unknown as OAuth2Client;
    (OAuth2Client as unknown as Mock).mockImplementation(
      () => mockOAuth2Client,
    );

    vi.spyOn(crypto, 'randomBytes').mockReturnValue(mockState as never);
    (open as Mock).mockImplementation(async () => ({ on: vi.fn() }) as never);

    // Mock the UserInfo API response
    (global.fetch as Mock).mockResolvedValue({
      ok: true,
      json: vi
        .fn()
        .mockResolvedValue({ email: 'test-google-account@gmail.com' }),
    } as unknown as Response);

    let requestCallback!: http.RequestListener<
      typeof http.IncomingMessage,
      typeof http.ServerResponse
    >;

    let serverListeningCallback: (value: unknown) => void;
    const serverListeningPromise = new Promise(
      (resolve) => (serverListeningCallback = resolve),
    );

    let capturedPort = 0;
    const mockHttpServer = {
      listen: vi.fn((port: number, _host: string, callback?: () => void) => {
        capturedPort = port;
        if (callback) {
          callback();
        }
        serverListeningCallback(undefined);
      }),
      close: vi.fn((callback?: () => void) => {
        if (callback) {
          callback();
        }
      }),
      on: vi.fn(),
      address: () => ({ port: capturedPort }),
    };
    (http.createServer as Mock).mockImplementation((cb) => {
      requestCallback = cb as http.RequestListener<
        typeof http.IncomingMessage,
        typeof http.ServerResponse
      >;
      return mockHttpServer as unknown as http.Server;
    });

    const clientPromise = getOauthClient(
      AuthType.LOGIN_WITH_GOOGLE,
      mockConfig,
    );

    // wait for server to start listening.
    await serverListeningPromise;

    const mockReq = {
      url: `/oauth2callback?code=${mockCode}&state=${mockState}`,
    } as http.IncomingMessage;
    const mockRes = {
      writeHead: vi.fn(),
      end: vi.fn(),
    } as unknown as http.ServerResponse;

    await requestCallback(mockReq, mockRes);

    const client = await clientPromise;
    expect(client).toBe(mockOAuth2Client);

    expect(open).toHaveBeenCalledWith(mockAuthUrl);
    expect(mockGetToken).toHaveBeenCalledWith({
      code: mockCode,
      redirect_uri: `http://localhost:${capturedPort}/oauth2callback`,
    });
    expect(mockSetCredentials).toHaveBeenCalledWith(mockTokens);

    // Verify Google Account was cached
    const googleAccountPath = path.join(
      tempHomeDir,
      '.gemini',
      'google_accounts.json',
    );
    expect(fs.existsSync(googleAccountPath)).toBe(true);
    const cachedGoogleAccount = fs.readFileSync(googleAccountPath, 'utf-8');
    expect(JSON.parse(cachedGoogleAccount)).toEqual({
      active: 'test-google-account@gmail.com',
      old: [],
    });

    // Verify the getCachedGoogleAccount function works
    expect(getCachedGoogleAccount()).toBe('test-google-account@gmail.com');
  });

  it('should perform login with user code', async () => {
    const mockConfigWithNoBrowser = {
      getNoBrowser: () => true,
      getProxy: () => 'http://test.proxy.com:8080',
      isBrowserLaunchSuppressed: () => true,
    } as unknown as Config;

    const mockCodeVerifier = {
      codeChallenge: 'test-challenge',
      codeVerifier: 'test-verifier',
    };
    const mockAuthUrl = 'https://example.com/auth-user-code';
    const mockCode = 'test-user-code';
    const mockTokens = {
      access_token: 'test-access-token-user-code',
      refresh_token: 'test-refresh-token-user-code',
    };

    const mockGenerateAuthUrl = vi.fn().mockReturnValue(mockAuthUrl);
    const mockGetToken = vi.fn().mockResolvedValue({ tokens: mockTokens });
    const mockSetCredentials = vi.fn();
    const mockGenerateCodeVerifierAsync = vi
      .fn()
      .mockResolvedValue(mockCodeVerifier);

    const mockOAuth2Client = {
      generateAuthUrl: mockGenerateAuthUrl,
      getToken: mockGetToken,
      setCredentials: mockSetCredentials,
      generateCodeVerifierAsync: mockGenerateCodeVerifierAsync,
      on: vi.fn(),
    } as unknown as OAuth2Client;
    (OAuth2Client as unknown as Mock).mockImplementation(
      () => mockOAuth2Client,
    );

    const mockReadline = {
      question: vi.fn((_query, callback) => callback(mockCode)),
      close: vi.fn(),
    };
    (readline.createInterface as Mock).mockReturnValue(mockReadline);

    const consoleLogSpy = vi.spyOn(console, 'log').mockImplementation(() => {});

    const client = await getOauthClient(
      AuthType.LOGIN_WITH_GOOGLE,
      mockConfigWithNoBrowser,
    );

    expect(client).toBe(mockOAuth2Client);

    // Verify the auth flow
    expect(mockGenerateCodeVerifierAsync).toHaveBeenCalled();
    expect(mockGenerateAuthUrl).toHaveBeenCalled();
    expect(consoleLogSpy).toHaveBeenCalledWith(
      expect.stringContaining(mockAuthUrl),
    );
    expect(mockReadline.question).toHaveBeenCalledWith(
      'Enter the authorization code: ',
      expect.any(Function),
    );
    expect(mockGetToken).toHaveBeenCalledWith({
      code: mockCode,
      codeVerifier: mockCodeVerifier.codeVerifier,
      redirect_uri: 'https://codeassist.google.com/authcode',
    });
    expect(mockSetCredentials).toHaveBeenCalledWith(mockTokens);

    consoleLogSpy.mockRestore();
  });

  describe('in Cloud Shell', () => {
    const mockGetAccessToken = vi.fn();
    let mockComputeClient: Compute;

    beforeEach(() => {
      mockGetAccessToken.mockResolvedValue({ token: 'test-access-token' });
      mockComputeClient = {
        credentials: { refresh_token: 'test-refresh-token' },
        getAccessToken: mockGetAccessToken,
      } as unknown as Compute;

      (Compute as unknown as Mock).mockImplementation(() => mockComputeClient);
    });

    it('should attempt to load cached credentials first', async () => {
      const cachedCreds = { refresh_token: 'cached-token' };
      const credsPath = path.join(tempHomeDir, '.gemini', 'oauth_creds.json');
      await fs.promises.mkdir(path.dirname(credsPath), { recursive: true });
      await fs.promises.writeFile(credsPath, JSON.stringify(cachedCreds));

      const mockClient = {
        setCredentials: vi.fn(),
        getAccessToken: vi.fn().mockResolvedValue({ token: 'test-token' }),
        getTokenInfo: vi.fn().mockResolvedValue({}),
        on: vi.fn(),
      };

      // To mock the new OAuth2Client() inside the function
      (OAuth2Client as unknown as Mock).mockImplementation(
        () => mockClient as unknown as OAuth2Client,
      );

      await getOauthClient(AuthType.LOGIN_WITH_GOOGLE, mockConfig);

      expect(mockClient.setCredentials).toHaveBeenCalledWith(cachedCreds);
      expect(mockClient.getAccessToken).toHaveBeenCalled();
      expect(mockClient.getTokenInfo).toHaveBeenCalled();
      expect(Compute).not.toHaveBeenCalled(); // Should not fetch new client if cache is valid
    });

    it('should use Compute to get a client if no cached credentials exist', async () => {
      await getOauthClient(AuthType.CLOUD_SHELL, mockConfig);

      expect(Compute).toHaveBeenCalledWith({});
      expect(mockGetAccessToken).toHaveBeenCalled();
    });

    it('should not cache the credentials after fetching them via ADC', async () => {
      const newCredentials = { refresh_token: 'new-adc-token' };
      mockComputeClient.credentials = newCredentials;
      mockGetAccessToken.mockResolvedValue({ token: 'new-adc-token' });

      await getOauthClient(AuthType.CLOUD_SHELL, mockConfig);

      const credsPath = path.join(tempHomeDir, '.gemini', 'oauth_creds.json');
      expect(fs.existsSync(credsPath)).toBe(false);
    });

    it('should return the Compute client on successful ADC authentication', async () => {
      const client = await getOauthClient(AuthType.CLOUD_SHELL, mockConfig);
      expect(client).toBe(mockComputeClient);
    });

    it('should throw an error if ADC fails', async () => {
      const testError = new Error('ADC Failed');
      mockGetAccessToken.mockRejectedValue(testError);

>>>>>>> ed1483b0
      await expect(
        getOauthClient(AuthType.CLOUD_SHELL, mockConfig),
      ).rejects.toThrow(
        'LOGIN_WITH_GOOGLE and CLOUD_SHELL authentication methods have been disabled for privacy reasons',
      );
    });
  });

  describe('with GCP environment variables', () => {
    it.skip('should use GOOGLE_CLOUD_ACCESS_TOKEN when GOOGLE_GENAI_USE_GCA is true', async () => {
      process.env.GOOGLE_GENAI_USE_GCA = 'true';
      process.env.GOOGLE_CLOUD_ACCESS_TOKEN = 'gcp-access-token';

      const mockSetCredentials = vi.fn();
      const mockGetAccessToken = vi
        .fn()
        .mockResolvedValue({ token: 'gcp-access-token' });
      const mockOAuth2Client = {
        setCredentials: mockSetCredentials,
        getAccessToken: mockGetAccessToken,
        on: vi.fn(),
      } as unknown as OAuth2Client;
      (OAuth2Client as unknown as Mock).mockImplementation(
        () => mockOAuth2Client,
      );

      // Mock the UserInfo API response for fetchAndCacheUserInfo
      (global.fetch as Mock).mockResolvedValue({
        ok: true,
        json: vi
          .fn()
          .mockResolvedValue({ email: 'test-gcp-account@gmail.com' }),
      } as unknown as Response);

      const client = await getOauthClient(
        AuthType.LOGIN_WITH_GOOGLE,
        mockConfig,
      );

      expect(client).toBe(mockOAuth2Client);
      expect(mockSetCredentials).toHaveBeenCalledWith({
        access_token: 'gcp-access-token',
      });

      // Verify fetchAndCacheUserInfo was effectively called
      expect(mockGetAccessToken).toHaveBeenCalled();
      expect(global.fetch).toHaveBeenCalledWith(
        'https://www.googleapis.com/oauth2/v2/userinfo',
        {
          headers: {
            Authorization: 'Bearer gcp-access-token',
          },
        },
      );

      // Verify Google Account was cached
      const googleAccountPath = path.join(
        tempHomeDir,
        '.gemini',
        'google_accounts.json',
      );
      const cachedContent = fs.readFileSync(googleAccountPath, 'utf-8');
      expect(JSON.parse(cachedContent)).toEqual({
        active: 'test-gcp-account@gmail.com',
        old: [],
      });
    });

    it.skip('should not use GCP token if GOOGLE_CLOUD_ACCESS_TOKEN is not set', async () => {
      process.env.GOOGLE_GENAI_USE_GCA = 'true';

      const mockSetCredentials = vi.fn();
      const mockGetAccessToken = vi
        .fn()
        .mockResolvedValue({ token: 'cached-access-token' });
      const mockGetTokenInfo = vi.fn().mockResolvedValue({});
      const mockOAuth2Client = {
        setCredentials: mockSetCredentials,
        getAccessToken: mockGetAccessToken,
        getTokenInfo: mockGetTokenInfo,
        on: vi.fn(),
      } as unknown as OAuth2Client;
      (OAuth2Client as unknown as Mock).mockImplementation(
        () => mockOAuth2Client,
      );

      // Make it fall through to cached credentials path
      const cachedCreds = { refresh_token: 'cached-token' };
      const credsPath = path.join(tempHomeDir, '.gemini', 'oauth_creds.json');
      await fs.promises.mkdir(path.dirname(credsPath), { recursive: true });
      await fs.promises.writeFile(credsPath, JSON.stringify(cachedCreds));

      await getOauthClient(AuthType.LOGIN_WITH_GOOGLE, mockConfig);

      // It should be called with the cached credentials, not the GCP access token.
      expect(mockSetCredentials).toHaveBeenCalledTimes(1);
      expect(mockSetCredentials).toHaveBeenCalledWith(cachedCreds);
    });

    it.skip('should not use GCP token if GOOGLE_GENAI_USE_GCA is not set', async () => {
      process.env.GOOGLE_CLOUD_ACCESS_TOKEN = 'gcp-access-token';

      const mockSetCredentials = vi.fn();
      const mockGetAccessToken = vi
        .fn()
        .mockResolvedValue({ token: 'cached-access-token' });
      const mockGetTokenInfo = vi.fn().mockResolvedValue({});
      const mockOAuth2Client = {
        setCredentials: mockSetCredentials,
        getAccessToken: mockGetAccessToken,
        getTokenInfo: mockGetTokenInfo,
        on: vi.fn(),
      } as unknown as OAuth2Client;
      (OAuth2Client as unknown as Mock).mockImplementation(
        () => mockOAuth2Client,
      );

      // Make it fall through to cached credentials path
      const cachedCreds = { refresh_token: 'cached-token' };
      const credsPath = path.join(tempHomeDir, '.gemini', 'oauth_creds.json');
      await fs.promises.mkdir(path.dirname(credsPath), { recursive: true });
      await fs.promises.writeFile(credsPath, JSON.stringify(cachedCreds));

      await getOauthClient(AuthType.LOGIN_WITH_GOOGLE, mockConfig);

      // It should be called with the cached credentials, not the GCP access token.
      expect(mockSetCredentials).toHaveBeenCalledTimes(1);
      expect(mockSetCredentials).toHaveBeenCalledWith(cachedCreds);
    });
  });
});<|MERGE_RESOLUTION|>--- conflicted
+++ resolved
@@ -63,7 +63,6 @@
 
   // These tests are disabled because LOGIN_WITH_GOOGLE auth method has been disabled
 
-<<<<<<< HEAD
   describe('disabled authentication methods', () => {
     it('should throw error for LOGIN_WITH_GOOGLE', async () => {
       await expect(
@@ -74,255 +73,6 @@
     });
 
     it('should throw error for CLOUD_SHELL', async () => {
-=======
-    const mockGenerateAuthUrl = vi.fn().mockReturnValue(mockAuthUrl);
-    const mockGetToken = vi.fn().mockResolvedValue({ tokens: mockTokens });
-    const mockSetCredentials = vi.fn();
-    const mockGetAccessToken = vi
-      .fn()
-      .mockResolvedValue({ token: 'mock-access-token' });
-    const mockOAuth2Client = {
-      generateAuthUrl: mockGenerateAuthUrl,
-      getToken: mockGetToken,
-      setCredentials: mockSetCredentials,
-      getAccessToken: mockGetAccessToken,
-      credentials: mockTokens,
-      on: vi.fn(),
-    } as unknown as OAuth2Client;
-    (OAuth2Client as unknown as Mock).mockImplementation(
-      () => mockOAuth2Client,
-    );
-
-    vi.spyOn(crypto, 'randomBytes').mockReturnValue(mockState as never);
-    (open as Mock).mockImplementation(async () => ({ on: vi.fn() }) as never);
-
-    // Mock the UserInfo API response
-    (global.fetch as Mock).mockResolvedValue({
-      ok: true,
-      json: vi
-        .fn()
-        .mockResolvedValue({ email: 'test-google-account@gmail.com' }),
-    } as unknown as Response);
-
-    let requestCallback!: http.RequestListener<
-      typeof http.IncomingMessage,
-      typeof http.ServerResponse
-    >;
-
-    let serverListeningCallback: (value: unknown) => void;
-    const serverListeningPromise = new Promise(
-      (resolve) => (serverListeningCallback = resolve),
-    );
-
-    let capturedPort = 0;
-    const mockHttpServer = {
-      listen: vi.fn((port: number, _host: string, callback?: () => void) => {
-        capturedPort = port;
-        if (callback) {
-          callback();
-        }
-        serverListeningCallback(undefined);
-      }),
-      close: vi.fn((callback?: () => void) => {
-        if (callback) {
-          callback();
-        }
-      }),
-      on: vi.fn(),
-      address: () => ({ port: capturedPort }),
-    };
-    (http.createServer as Mock).mockImplementation((cb) => {
-      requestCallback = cb as http.RequestListener<
-        typeof http.IncomingMessage,
-        typeof http.ServerResponse
-      >;
-      return mockHttpServer as unknown as http.Server;
-    });
-
-    const clientPromise = getOauthClient(
-      AuthType.LOGIN_WITH_GOOGLE,
-      mockConfig,
-    );
-
-    // wait for server to start listening.
-    await serverListeningPromise;
-
-    const mockReq = {
-      url: `/oauth2callback?code=${mockCode}&state=${mockState}`,
-    } as http.IncomingMessage;
-    const mockRes = {
-      writeHead: vi.fn(),
-      end: vi.fn(),
-    } as unknown as http.ServerResponse;
-
-    await requestCallback(mockReq, mockRes);
-
-    const client = await clientPromise;
-    expect(client).toBe(mockOAuth2Client);
-
-    expect(open).toHaveBeenCalledWith(mockAuthUrl);
-    expect(mockGetToken).toHaveBeenCalledWith({
-      code: mockCode,
-      redirect_uri: `http://localhost:${capturedPort}/oauth2callback`,
-    });
-    expect(mockSetCredentials).toHaveBeenCalledWith(mockTokens);
-
-    // Verify Google Account was cached
-    const googleAccountPath = path.join(
-      tempHomeDir,
-      '.gemini',
-      'google_accounts.json',
-    );
-    expect(fs.existsSync(googleAccountPath)).toBe(true);
-    const cachedGoogleAccount = fs.readFileSync(googleAccountPath, 'utf-8');
-    expect(JSON.parse(cachedGoogleAccount)).toEqual({
-      active: 'test-google-account@gmail.com',
-      old: [],
-    });
-
-    // Verify the getCachedGoogleAccount function works
-    expect(getCachedGoogleAccount()).toBe('test-google-account@gmail.com');
-  });
-
-  it('should perform login with user code', async () => {
-    const mockConfigWithNoBrowser = {
-      getNoBrowser: () => true,
-      getProxy: () => 'http://test.proxy.com:8080',
-      isBrowserLaunchSuppressed: () => true,
-    } as unknown as Config;
-
-    const mockCodeVerifier = {
-      codeChallenge: 'test-challenge',
-      codeVerifier: 'test-verifier',
-    };
-    const mockAuthUrl = 'https://example.com/auth-user-code';
-    const mockCode = 'test-user-code';
-    const mockTokens = {
-      access_token: 'test-access-token-user-code',
-      refresh_token: 'test-refresh-token-user-code',
-    };
-
-    const mockGenerateAuthUrl = vi.fn().mockReturnValue(mockAuthUrl);
-    const mockGetToken = vi.fn().mockResolvedValue({ tokens: mockTokens });
-    const mockSetCredentials = vi.fn();
-    const mockGenerateCodeVerifierAsync = vi
-      .fn()
-      .mockResolvedValue(mockCodeVerifier);
-
-    const mockOAuth2Client = {
-      generateAuthUrl: mockGenerateAuthUrl,
-      getToken: mockGetToken,
-      setCredentials: mockSetCredentials,
-      generateCodeVerifierAsync: mockGenerateCodeVerifierAsync,
-      on: vi.fn(),
-    } as unknown as OAuth2Client;
-    (OAuth2Client as unknown as Mock).mockImplementation(
-      () => mockOAuth2Client,
-    );
-
-    const mockReadline = {
-      question: vi.fn((_query, callback) => callback(mockCode)),
-      close: vi.fn(),
-    };
-    (readline.createInterface as Mock).mockReturnValue(mockReadline);
-
-    const consoleLogSpy = vi.spyOn(console, 'log').mockImplementation(() => {});
-
-    const client = await getOauthClient(
-      AuthType.LOGIN_WITH_GOOGLE,
-      mockConfigWithNoBrowser,
-    );
-
-    expect(client).toBe(mockOAuth2Client);
-
-    // Verify the auth flow
-    expect(mockGenerateCodeVerifierAsync).toHaveBeenCalled();
-    expect(mockGenerateAuthUrl).toHaveBeenCalled();
-    expect(consoleLogSpy).toHaveBeenCalledWith(
-      expect.stringContaining(mockAuthUrl),
-    );
-    expect(mockReadline.question).toHaveBeenCalledWith(
-      'Enter the authorization code: ',
-      expect.any(Function),
-    );
-    expect(mockGetToken).toHaveBeenCalledWith({
-      code: mockCode,
-      codeVerifier: mockCodeVerifier.codeVerifier,
-      redirect_uri: 'https://codeassist.google.com/authcode',
-    });
-    expect(mockSetCredentials).toHaveBeenCalledWith(mockTokens);
-
-    consoleLogSpy.mockRestore();
-  });
-
-  describe('in Cloud Shell', () => {
-    const mockGetAccessToken = vi.fn();
-    let mockComputeClient: Compute;
-
-    beforeEach(() => {
-      mockGetAccessToken.mockResolvedValue({ token: 'test-access-token' });
-      mockComputeClient = {
-        credentials: { refresh_token: 'test-refresh-token' },
-        getAccessToken: mockGetAccessToken,
-      } as unknown as Compute;
-
-      (Compute as unknown as Mock).mockImplementation(() => mockComputeClient);
-    });
-
-    it('should attempt to load cached credentials first', async () => {
-      const cachedCreds = { refresh_token: 'cached-token' };
-      const credsPath = path.join(tempHomeDir, '.gemini', 'oauth_creds.json');
-      await fs.promises.mkdir(path.dirname(credsPath), { recursive: true });
-      await fs.promises.writeFile(credsPath, JSON.stringify(cachedCreds));
-
-      const mockClient = {
-        setCredentials: vi.fn(),
-        getAccessToken: vi.fn().mockResolvedValue({ token: 'test-token' }),
-        getTokenInfo: vi.fn().mockResolvedValue({}),
-        on: vi.fn(),
-      };
-
-      // To mock the new OAuth2Client() inside the function
-      (OAuth2Client as unknown as Mock).mockImplementation(
-        () => mockClient as unknown as OAuth2Client,
-      );
-
-      await getOauthClient(AuthType.LOGIN_WITH_GOOGLE, mockConfig);
-
-      expect(mockClient.setCredentials).toHaveBeenCalledWith(cachedCreds);
-      expect(mockClient.getAccessToken).toHaveBeenCalled();
-      expect(mockClient.getTokenInfo).toHaveBeenCalled();
-      expect(Compute).not.toHaveBeenCalled(); // Should not fetch new client if cache is valid
-    });
-
-    it('should use Compute to get a client if no cached credentials exist', async () => {
-      await getOauthClient(AuthType.CLOUD_SHELL, mockConfig);
-
-      expect(Compute).toHaveBeenCalledWith({});
-      expect(mockGetAccessToken).toHaveBeenCalled();
-    });
-
-    it('should not cache the credentials after fetching them via ADC', async () => {
-      const newCredentials = { refresh_token: 'new-adc-token' };
-      mockComputeClient.credentials = newCredentials;
-      mockGetAccessToken.mockResolvedValue({ token: 'new-adc-token' });
-
-      await getOauthClient(AuthType.CLOUD_SHELL, mockConfig);
-
-      const credsPath = path.join(tempHomeDir, '.gemini', 'oauth_creds.json');
-      expect(fs.existsSync(credsPath)).toBe(false);
-    });
-
-    it('should return the Compute client on successful ADC authentication', async () => {
-      const client = await getOauthClient(AuthType.CLOUD_SHELL, mockConfig);
-      expect(client).toBe(mockComputeClient);
-    });
-
-    it('should throw an error if ADC fails', async () => {
-      const testError = new Error('ADC Failed');
-      mockGetAccessToken.mockRejectedValue(testError);
-
->>>>>>> ed1483b0
       await expect(
         getOauthClient(AuthType.CLOUD_SHELL, mockConfig),
       ).rejects.toThrow(
