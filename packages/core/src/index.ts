--- conflicted
+++ resolved
@@ -42,11 +42,8 @@
 export * from './utils/command-parser.js';
 export * from './utils/textUtils.js';
 export * from './utils/formatters.js';
-<<<<<<< HEAD
 export * from './utils/logging.js';
-=======
 export * from './utils/filesearch/fileSearch.js';
->>>>>>> ea96293e
 
 // Export services
 export * from './services/fileDiscoveryService.js';
