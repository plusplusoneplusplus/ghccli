# CLI Commands

Gemini CLI supports several built-in commands to help you manage your session, customize the interface, and control its behavior. These commands are prefixed with a forward slash (`/`), an at symbol (`@`), or an exclamation mark (`!`).

## Slash commands (`/`)

Slash commands provide meta-level control over the CLI itself.

### Built-in Commands

- **`/bug`**
  - **Description:** File an issue about Gemini CLI. By default, the issue is filed within the GitHub repository for Gemini CLI. The string you enter after `/bug` will become the headline for the bug being filed. The default `/bug` behavior can be modified using the `bugCommand` setting in your `.gemini/settings.json` files.

- **`/chat`**
  - **Description:** Save and resume conversation history for branching conversation state interactively, or resuming a previous state from a later session.
  - **Sub-commands:**
    - **`save`**
      - **Description:** Saves the current conversation history. You must add a `<tag>` for identifying the conversation state.
      - **Usage:** `/chat save <tag>`
      - **Details on Checkpoint Location:** The default locations for saved chat checkpoints are:
        - Linux/macOS: `~/.config/google-generative-ai/checkpoints/`
        - Windows: `C:\Users\<YourUsername>\AppData\Roaming\google-generative-ai\checkpoints\`
        - When you run `/chat list`, the CLI only scans these specific directories to find available checkpoints.
        - **Note:** These checkpoints are for manually saving and resuming conversation states. For automatic checkpoints created before file modifications, see the [Checkpointing documentation](../checkpointing.md).
    - **`resume`**
      - **Description:** Resumes a conversation from a previous save.
      - **Usage:** `/chat resume <tag>`
    - **`list`**
      - **Description:** Lists available tags for chat state resumption.

- **`/clear`**
  - **Description:** Clear the terminal screen, including the visible session history and scrollback within the CLI. The underlying session data (for history recall) might be preserved depending on the exact implementation, but the visual display is cleared.
  - **Keyboard shortcut:** Press **Ctrl+L** at any time to perform a clear action.

- **`/compress`**
  - **Description:** Replace the entire chat context with a summary. This saves on tokens used for future tasks while retaining a high level summary of what has happened.

- **`/copy`**
  - **Description:** Copies the last output produced by Gemini CLI to your clipboard, for easy sharing or reuse.

- **`/directory`** (or **`/dir`**)
  - **Description:** Manage workspace directories for multi-directory support.
  - **Sub-commands:**
    - **`add`**:
      - **Description:** Add a directory to the workspace. The path can be absolute or relative to the current working directory. Moreover, the reference from home directory is supported as well.
      - **Usage:** `/directory add <path1>,<path2>`
      - **Note:** Disabled in restrictive sandbox profiles. If you're using that, use `--include-directories` when starting the session instead.
    - **`show`**:
      - **Description:** Display all directories added by `/direcotry add` and `--include-directories`.
      - **Usage:** `/directory show`

- **`/editor`**
  - **Description:** Open a dialog for selecting supported editors.

- **`/extensions`**
  - **Description:** Lists all active extensions in the current Gemini CLI session. See [Gemini CLI Extensions](../extension.md).

- **`/help`** (or **`/?`**)
  - **Description:** Display help information about Gemini CLI, including available commands and their usage.

- **`/mcp`**
  - **Description:** List configured Model Context Protocol (MCP) servers, their connection status, server details, and available tools.
  - **Sub-commands:**
    - **`desc`** or **`descriptions`**:
      - **Description:** Show detailed descriptions for MCP servers and tools.
    - **`nodesc`** or **`nodescriptions`**:
      - **Description:** Hide tool descriptions, showing only the tool names.
    - **`schema`**:
      - **Description:** Show the full JSON schema for the tool's configured parameters.
  - **Keyboard Shortcut:** Press **Ctrl+T** at any time to toggle between showing and hiding tool descriptions.

- **`/memory`**
  - **Description:** Manage the AI's instructional context (hierarchical memory loaded from `GEMINI.md` files).
  - **Sub-commands:**
    - **`add`**:
      - **Description:** Adds the following text to the AI's memory. Usage: `/memory add <text to remember>`
    - **`show`**:
      - **Description:** Display the full, concatenated content of the current hierarchical memory that has been loaded from all `GEMINI.md` files. This lets you inspect the instructional context being provided to the Gemini model.
    - **`refresh`**:
      - **Description:** Reload the hierarchical instructional memory from all `GEMINI.md` files found in the configured locations (global, project/ancestors, and sub-directories). This command updates the model with the latest `GEMINI.md` content.
    - **Note:** For more details on how `GEMINI.md` files contribute to hierarchical memory, see the [CLI Configuration documentation](./configuration.md#4-geminimd-files-hierarchical-instructional-context).

- **`/model`**
  - **Description:** Switch between AI models (Gemini, GPT, Claude) or show the current model. When run without arguments, displays the current model and lists all available models. When run with a model name, switches to that model for the current session.
  - **Usage:** 
    - `/model` (shows current model and available options)
    - `/model <model_name>` (switches to the specified model)
  - **Available Models:**
    - `gemini-2.5-pro` (default)
    - `gpt-4.1`
    - `gpt-4o`
    - `claude-sonnet-4`
    - `claude-opus-4`
  - **Examples:**
    - `/model` (show current model)
    - `/model gpt-4o` (switch to GPT-4o model)
    - `/model claude-sonnet-4` (switch to Claude Sonnet model)

- **`/restore`**
  - **Description:** Restores the project files to the state they were in just before a tool was executed. This is particularly useful for undoing file edits made by a tool. If run without a tool call ID, it will list available checkpoints to restore from.
  - **Usage:** `/restore [tool_call_id]`
  - **Note:** Only available if the CLI is invoked with the `--checkpointing` option or configured via [settings](./configuration.md). See [Checkpointing documentation](../checkpointing.md) for more details.

- **`/stats`**
  - **Description:** Display detailed statistics for the current Gemini CLI session, including token usage, cached token savings (when available), and session duration. Note: Cached token information is only displayed when cached tokens are being used, which occurs with API key authentication but not with OAuth authentication at this time.

- [**`/theme`**](./themes.md)
  - **Description:** Open a dialog that lets you change the visual theme of Gemini CLI.

- **`/auth`**
  - **Description:** Open a dialog that lets you change the authentication method.

- **`/about`**
  - **Description:** Show version info. Please share this information when filing issues.

- [**`/tools`**](../tools/index.md)
  - **Description:** Display a list of tools that are currently available within Gemini CLI.
  - **Sub-commands:**
    - **`desc`** or **`descriptions`**:
      - **Description:** Show detailed descriptions of each tool, including each tool's name with its full description as provided to the model.
    - **`nodesc`** or **`nodescriptions`**:
      - **Description:** Hide tool descriptions, showing only the tool names.

- **`/privacy`**
  - **Description:** Display the Privacy Notice and allow users to select whether they consent to the collection of their data for service improvement purposes.

- **`/quit`** (or **`/exit`**)
  - **Description:** Exit Gemini CLI.

- **`/vim`**
  - **Description:** Toggle vim mode on or off. When vim mode is enabled, the input area supports vim-style navigation and editing commands in both NORMAL and INSERT modes.
  - **Features:**
    - **NORMAL mode:** Navigate with `h`, `j`, `k`, `l`; jump by words with `w`, `b`, `e`; go to line start/end with `0`, `$`, `^`; go to specific lines with `G` (or `gg` for first line)
    - **INSERT mode:** Standard text input with escape to return to NORMAL mode
    - **Editing commands:** Delete with `x`, change with `c`, insert with `i`, `a`, `o`, `O`; complex operations like `dd`, `cc`, `dw`, `cw`
    - **Count support:** Prefix commands with numbers (e.g., `3h`, `5w`, `10G`)
    - **Repeat last command:** Use `.` to repeat the last editing operation
    - **Persistent setting:** Vim mode preference is saved to `~/.gemini/settings.json` and restored between sessions
  - **Status indicator:** When enabled, shows `[NORMAL]` or `[INSERT]` in the footer

<<<<<<< HEAD
- [**`/workflow`**](../workflow/README.md)
  - **Description:** Manage and execute automation workflows defined in YAML files. Provides interactive workflow management with progress reporting and status tracking.
  - **Sub-commands:**
    - **`run <name> [variables]`**:
      - **Description:** Execute a workflow by name with optional JSON variables.
      - **Usage:** `/workflow run my-workflow {"key": "value"}`
      - **Features:** Real-time progress reporting, interactive parameter input
    - **`list [path]`**:
      - **Description:** List available workflows in the current directory or specified path.
      - **Usage:** `/workflow list` or `/workflow list ./workflows`
      - **Output:** Shows workflow names, versions, descriptions, and step counts
    - **`status <name>`**:
      - **Description:** Show execution status and progress for a running workflow.
      - **Usage:** `/workflow status my-workflow`
      - **Output:** Current status, progress percentage, completed steps
    - **`validate <name>`**:
      - **Description:** Validate workflow definition syntax and configuration.
      - **Usage:** `/workflow validate my-workflow`
      - **Note:** Placeholder for future implementation
  - **Tab Completion:** Supports auto-completion for subcommands and workflow names
  - **Error Handling:** User-friendly error messages for invalid syntax, missing workflows, and execution failures
  - **See Also:** [Workflow System Documentation](../workflow/README.md) for YAML syntax and advanced features
=======
- **`/init`**
  - **Description:** To help users easily create a `GEMINI.md` file, this command analyzes the current directory and generates a tailored context file, making it simpler for them to provide project-specific instructions to the Gemini agent.
>>>>>>> d123b488

### Custom Commands

For a quick start, see the [example](#example-a-pure-function-refactoring-command) below.

Custom commands allow you to save and reuse your favorite or most frequently used prompts as personal shortcuts within Gemini CLI. You can create commands that are specific to a single project or commands that are available globally across all your projects, streamlining your workflow and ensuring consistency.

#### File Locations & Precedence

Gemini CLI discovers commands from two locations, loaded in a specific order:

1.  **User Commands (Global):** Located in `~/.gemini/commands/`. These commands are available in any project you are working on.
2.  **Project Commands (Local):** Located in `<your-project-root>/.gemini/commands/`. These commands are specific to the current project and can be checked into version control to be shared with your team.

If a command in the project directory has the same name as a command in the user directory, the **project command will always be used.** This allows projects to override global commands with project-specific versions.

#### Naming and Namespacing

The name of a command is determined by its file path relative to its `commands` directory. Subdirectories are used to create namespaced commands, with the path separator (`/` or `\`) being converted to a colon (`:`).

- A file at `~/.gemini/commands/test.toml` becomes the command `/test`.
- A file at `<project>/.gemini/commands/git/commit.toml` becomes the namespaced command `/git:commit`.

#### TOML File Format (v1)

Your command definition files must be written in the TOML format and use the `.toml` file extension.

##### Required Fields

- `prompt` (String): The prompt that will be sent to the Gemini model when the command is executed. This can be a single-line or multi-line string.

##### Optional Fields

- `description` (String): A brief, one-line description of what the command does. This text will be displayed next to your command in the `/help` menu. **If you omit this field, a generic description will be generated from the filename.**

#### Handling Arguments

Custom commands support two powerful, low-friction methods for handling arguments. The CLI automatically chooses the correct method based on the content of your command's `prompt`.

##### 1. Shorthand Injection with `{{args}}`

If your `prompt` contains the special placeholder `{{args}}`, the CLI will replace that exact placeholder with all the text the user typed after the command name. This is perfect for simple, deterministic commands where you need to inject user input into a specific place in a larger prompt template.

**Example (`git/fix.toml`):**

```toml
# In: ~/.gemini/commands/git/fix.toml
# Invoked via: /git:fix "Button is misaligned on mobile"

description = "Generates a fix for a given GitHub issue."
prompt = "Please analyze the staged git changes and provide a code fix for the issue described here: {{args}}."
```

The model will receive the final prompt: `Please analyze the staged git changes and provide a code fix for the issue described here: "Button is misaligned on mobile".`

##### 2. Default Argument Handling

If your `prompt` does **not** contain the special placeholder `{{args}}`, the CLI uses a default behavior for handling arguments.

If you provide arguments to the command (e.g., `/mycommand arg1`), the CLI will append the full command you typed to the end of the prompt, separated by two newlines. This allows the model to see both the original instructions and the specific arguments you just provided.

If you do **not** provide any arguments (e.g., `/mycommand`), the prompt is sent to the model exactly as it is, with nothing appended.

**Example (`changelog.toml`):**

This example shows how to create a robust command by defining a role for the model, explaining where to find the user's input, and specifying the expected format and behavior.

```toml
# In: <project>/.gemini/commands/changelog.toml
# Invoked via: /changelog 1.2.0 added "Support for default argument parsing."

description = "Adds a new entry to the project's CHANGELOG.md file."
prompt = """
# Task: Update Changelog

You are an expert maintainer of this software project. A user has invoked a command to add a new entry to the changelog.

**The user's raw command is appended below your instructions.**

Your task is to parse the `<version>`, `<change_type>`, and `<message>` from their input and use the `write_file` tool to correctly update the `CHANGELOG.md` file.

## Expected Format
The command follows this format: `/changelog <version> <type> <message>`
- `<type>` must be one of: "added", "changed", "fixed", "removed".

## Behavior
1. Read the `CHANGELOG.md` file.
2. Find the section for the specified `<version>`.
3. Add the `<message>` under the correct `<type>` heading.
4. If the version or type section doesn't exist, create it.
5. Adhere strictly to the "Keep a Changelog" format.
"""
```

When you run `/changelog 1.2.0 added "New feature"`, the final text sent to the model will be the original prompt followed by two newlines and the command you typed.

##### 3. Executing Shell Commands with `!{...}`

You can make your commands dynamic by executing shell commands directly within your `prompt` and injecting their output. This is ideal for gathering context from your local environment, like reading file content or checking the status of Git.

When a custom command attempts to execute a shell command, Gemini CLI will now prompt you for confirmation before proceeding. This is a security measure to ensure that only intended commands can be run.

**How It Works:**

1.  **Inject Commands:** Use the `!{...}` syntax in your `prompt` to specify where the command should be run and its output injected.
2.  **Confirm Execution:** When you run the command, a dialog will appear listing the shell commands the prompt wants to execute.
3.  **Grant Permission:** You can choose to:
    - **Allow once:** The command(s) will run this one time.
    - **Allow always for this session:** The command(s) will be added to a temporary allowlist for the current CLI session and will not require confirmation again.
    - **No:** Cancel the execution of the shell command(s).

The CLI still respects the global `excludeTools` and `coreTools` settings. A command will be blocked without a confirmation prompt if it is explicitly disallowed in your configuration.

**Example (`git/commit.toml`):**

This command gets the staged git diff and uses it to ask the model to write a commit message.

````toml
# In: <project>/.gemini/commands/git/commit.toml
# Invoked via: /git:commit

description = "Generates a Git commit message based on staged changes."

# The prompt uses !{...} to execute the command and inject its output.
prompt = """
Please generate a Conventional Commit message based on the following git diff:

```diff
!{git diff --staged}
````

"""

````

When you run `/git:commit`, the CLI first executes `git diff --staged`, then replaces `!{git diff --staged}` with the output of that command before sending the final, complete prompt to the model.

---

#### Example: A "Pure Function" Refactoring Command

Let's create a global command that asks the model to refactor a piece of code.

**1. Create the file and directories:**

First, ensure the user commands directory exists, then create a `refactor` subdirectory for organization and the final TOML file.

```bash
mkdir -p ~/.gemini/commands/refactor
touch ~/.gemini/commands/refactor/pure.toml
````

**2. Add the content to the file:**

Open `~/.gemini/commands/refactor/pure.toml` in your editor and add the following content. We are including the optional `description` for best practice.

```toml
# In: ~/.gemini/commands/refactor/pure.toml
# This command will be invoked via: /refactor:pure

description = "Asks the model to refactor the current context into a pure function."

prompt = """
Please analyze the code I've provided in the current context.
Refactor it into a pure function.

Your response should include:
1. The refactored, pure function code block.
2. A brief explanation of the key changes you made and why they contribute to purity.
"""
```

**3. Run the Command:**

That's it! You can now run your command in the CLI. First, you might add a file to the context, and then invoke your command:

```
> @my-messy-function.js
> /refactor:pure
```

Gemini CLI will then execute the multi-line prompt defined in your TOML file.

## At commands (`@`)

At commands are used to include the content of files or directories as part of your prompt to Gemini. These commands include git-aware filtering.

- **`@<path_to_file_or_directory>`**
  - **Description:** Inject the content of the specified file or files into your current prompt. This is useful for asking questions about specific code, text, or collections of files.
  - **Examples:**
    - `@path/to/your/file.txt Explain this text.`
    - `@src/my_project/ Summarize the code in this directory.`
    - `What is this file about? @README.md`
  - **Details:**
    - If a path to a single file is provided, the content of that file is read.
    - If a path to a directory is provided, the command attempts to read the content of files within that directory and any subdirectories.
    - Spaces in paths should be escaped with a backslash (e.g., `@My\ Documents/file.txt`).
    - The command uses the `read_many_files` tool internally. The content is fetched and then inserted into your query before being sent to the Gemini model.
    - **Git-aware filtering:** By default, git-ignored files (like `node_modules/`, `dist/`, `.env`, `.git/`) are excluded. This behavior can be changed via the `fileFiltering` settings.
    - **File types:** The command is intended for text-based files. While it might attempt to read any file, binary files or very large files might be skipped or truncated by the underlying `read_many_files` tool to ensure performance and relevance. The tool indicates if files were skipped.
  - **Output:** The CLI will show a tool call message indicating that `read_many_files` was used, along with a message detailing the status and the path(s) that were processed.

- **`@` (Lone at symbol)**
  - **Description:** If you type a lone `@` symbol without a path, the query is passed as-is to the Gemini model. This might be useful if you are specifically talking _about_ the `@` symbol in your prompt.

### Error handling for `@` commands

- If the path specified after `@` is not found or is invalid, an error message will be displayed, and the query might not be sent to the Gemini model, or it will be sent without the file content.
- If the `read_many_files` tool encounters an error (e.g., permission issues), this will also be reported.

## Shell mode & passthrough commands (`!`)

The `!` prefix lets you interact with your system's shell directly from within Gemini CLI.

- **`!<shell_command>`**
  - **Description:** Execute the given `<shell_command>` using `bash` on Linux/macOS or `cmd.exe` on Windows. Any output or errors from the command are displayed in the terminal.
  - **Examples:**
    - `!ls -la` (executes `ls -la` and returns to Gemini CLI)
    - `!git status` (executes `git status` and returns to Gemini CLI)

- **`!` (Toggle shell mode)**
  - **Description:** Typing `!` on its own toggles shell mode.
    - **Entering shell mode:**
      - When active, shell mode uses a different coloring and a "Shell Mode Indicator".
      - While in shell mode, text you type is interpreted directly as a shell command.
    - **Exiting shell mode:**
      - When exited, the UI reverts to its standard appearance and normal Gemini CLI behavior resumes.

- **Caution for all `!` usage:** Commands you execute in shell mode have the same permissions and impact as if you ran them directly in your terminal.

- **Environment Variable:** When a command is executed via `!` or in shell mode, the `GEMINI_CLI=1` environment variable is set in the subprocess's environment. This allows scripts or tools to detect if they are being run from within the Gemini CLI.<|MERGE_RESOLUTION|>--- conflicted
+++ resolved
@@ -138,7 +138,9 @@
     - **Persistent setting:** Vim mode preference is saved to `~/.gemini/settings.json` and restored between sessions
   - **Status indicator:** When enabled, shows `[NORMAL]` or `[INSERT]` in the footer
 
-<<<<<<< HEAD
+- **`/init`**
+  - **Description:** To help users easily create a `GEMINI.md` file, this command analyzes the current directory and generates a tailored context file, making it simpler for them to provide project-specific instructions to the Gemini agent.
+
 - [**`/workflow`**](../workflow/README.md)
   - **Description:** Manage and execute automation workflows defined in YAML files. Provides interactive workflow management with progress reporting and status tracking.
   - **Sub-commands:**
@@ -161,10 +163,6 @@
   - **Tab Completion:** Supports auto-completion for subcommands and workflow names
   - **Error Handling:** User-friendly error messages for invalid syntax, missing workflows, and execution failures
   - **See Also:** [Workflow System Documentation](../workflow/README.md) for YAML syntax and advanced features
-=======
-- **`/init`**
-  - **Description:** To help users easily create a `GEMINI.md` file, this command analyzes the current directory and generates a tailored context file, making it simpler for them to provide project-specific instructions to the Gemini agent.
->>>>>>> d123b488
 
 ### Custom Commands
 
